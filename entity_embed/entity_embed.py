import itertools
import logging
import os

import pytorch_lightning as pl
import torch
from n2 import HnswIndex
from pytorch_metric_learning.distances import CosineSimilarity
from pytorch_metric_learning.losses import NTXentLoss
from pytorch_metric_learning.miners import BatchHardMiner
from tqdm.auto import tqdm

<<<<<<< HEAD
from .data_utils.datasets import PairDataset, RowDataset
=======
from .data_utils.datasets import ClusterDataset, RowDataset
from .data_utils.numericalizer import NumericalizeInfo, RowNumericalizer
>>>>>>> 3c6fa30a
from .data_utils.utils import (
    Enumerator,
    cluster_dict_to_id_pairs,
    count_cluster_dict_pairs,
    id_pairs_to_cluster_mapping_and_dict,
    row_dict_to_cluster_dict,
    separate_dict_left_right,
    split_clusters,
    split_clusters_to_row_dicts,
)
from .evaluation import f1_score, pair_entity_ratio, precision_and_recall
from .models import BlockerNet

logger = logging.getLogger(__name__)


class DeduplicationDataModule(pl.LightningDataModule):
    def __init__(
        self,
        row_dict,
        cluster_attr,
        row_numericalizer,
        pos_pair_batch_size,
        neg_pair_batch_size,
        row_batch_size,
        train_cluster_len,
        valid_cluster_len,
        test_cluster_len,
        only_plural_clusters,
        pair_loader_kwargs=None,
        row_loader_kwargs=None,
        random_seed=42,
    ):
        super().__init__()
        self.row_dict = row_dict
        self.cluster_attr = cluster_attr
        self.row_numericalizer = row_numericalizer
        self.pos_pair_batch_size = pos_pair_batch_size
        self.neg_pair_batch_size = neg_pair_batch_size
        self.row_batch_size = row_batch_size
        self.train_cluster_len = train_cluster_len
        self.valid_cluster_len = valid_cluster_len
        self.test_cluster_len = test_cluster_len
        self.only_plural_clusters = only_plural_clusters
        self.pair_loader_kwargs = pair_loader_kwargs or {
            "num_workers": os.cpu_count(),
            "multiprocessing_context": "fork",
        }
        self.row_loader_kwargs = row_loader_kwargs or {
            "num_workers": os.cpu_count(),
            "multiprocessing_context": "fork",
        }
        self.random_seed = random_seed

        self.valid_true_pair_set = None
        self.test_true_pair_set = None
        self.train_row_dict = None
        self.valid_row_dict = None
        self.test_row_dict = None

    def setup(self, stage=None):
        cluster_dict = row_dict_to_cluster_dict(self.row_dict, self.cluster_attr)

        train_cluster_dict, valid_cluster_dict, test_cluster_dict = split_clusters(
            cluster_dict,
            train_len=self.train_cluster_len,
            valid_len=self.valid_cluster_len,
            test_len=self.test_cluster_len,
            random_seed=self.random_seed,
            only_plural_clusters=self.only_plural_clusters,
        )
        self.valid_true_pair_set = cluster_dict_to_id_pairs(valid_cluster_dict)
        self.test_true_pair_set = cluster_dict_to_id_pairs(test_cluster_dict)
        logger.info("Train pair count: %s", count_cluster_dict_pairs(train_cluster_dict))
        logger.info("Valid pair count: %s", len(self.valid_true_pair_set))
        logger.info("Test pair count: %s", len(self.test_true_pair_set))

        self.train_row_dict, self.valid_row_dict, self.test_row_dict = split_clusters_to_row_dicts(
            row_dict=self.row_dict,
            train_cluster_dict=train_cluster_dict,
            valid_cluster_dict=valid_cluster_dict,
            test_cluster_dict=test_cluster_dict,
        )

        # If not test, drop test values
        if stage == "fit":
            self.test_true_pair_set = None
            self.test_row_dict = None
        elif stage == "test":
            self.valid_true_pair_set = None
            self.train_row_dict = None
            self.valid_row_dict = None

    def train_dataloader(self):
        train_cluster_dataset = ClusterDataset.from_cluster_dict(
            row_dict=self.train_row_dict,
            cluster_attr=self.cluster_attr,
            row_numericalizer=self.row_numericalizer,
            pos_pair_batch_size=self.pos_pair_batch_size,
            neg_pair_batch_size=self.neg_pair_batch_size,
            random_seed=self.random_seed,
        )
        train_cluster_loader = torch.utils.data.DataLoader(
            train_cluster_dataset,
            batch_size=None,  # batch size is in ClusterDataset
            shuffle=True,
            **self.pair_loader_kwargs,
        )
        return train_cluster_loader

    def val_dataloader(self):
        valid_row_dataset = RowDataset(
            row_dict=self.valid_row_dict,
            row_numericalizer=self.row_numericalizer,
            batch_size=self.row_batch_size,
        )
        valid_row_loader = torch.utils.data.DataLoader(
            valid_row_dataset,
            batch_size=None,  # batch size is set on RowDataset
            shuffle=False,
            **self.row_loader_kwargs,
        )
        return valid_row_loader

    def test_dataloader(self):
        test_row_dataset = RowDataset(
            row_dict=self.test_row_dict,
            row_numericalizer=self.row_numericalizer,
            batch_size=self.row_batch_size,
        )
        test_row_loader = torch.utils.data.DataLoader(
            test_row_dataset,
            batch_size=None,  # batch size is set on RowDataset
            shuffle=False,
            **self.row_loader_kwargs,
        )
        return test_row_loader


class LinkageDataModule(DeduplicationDataModule):
    def __init__(
        self,
        row_dict,
        cluster_attr,
        row_numericalizer,
        pos_pair_batch_size,
        neg_pair_batch_size,
        row_batch_size,
        train_cluster_len,
        valid_cluster_len,
        test_cluster_len,
        only_plural_clusters,
        left_id_set,
        right_id_set,
        pair_loader_kwargs=None,
        row_loader_kwargs=None,
        random_seed=42,
    ):
        super().__init__(
            row_dict=row_dict,
            cluster_attr=cluster_attr,
            row_numericalizer=row_numericalizer,
            pos_pair_batch_size=pos_pair_batch_size,
            neg_pair_batch_size=neg_pair_batch_size,
            row_batch_size=row_batch_size,
            train_cluster_len=train_cluster_len,
            valid_cluster_len=valid_cluster_len,
            test_cluster_len=test_cluster_len,
            only_plural_clusters=only_plural_clusters,
            pair_loader_kwargs=pair_loader_kwargs,
            row_loader_kwargs=row_loader_kwargs,
            random_seed=random_seed,
        )
        self.left_id_set = left_id_set
        self.right_id_set = right_id_set

    def _set_filtered_from_id_sets(self, s):
        return {
            (id_1, id_2)
            for (id_1, id_2) in s
            if (id_1 in self.left_id_set and id_2 in self.right_id_set)
            or (id_1 in self.right_id_set and id_2 in self.left_id_set)
        }

    def setup(self, stage=None):
        super().setup(stage=stage)

        # Ensure pair sets only have ids with datset sources like (left, right) or (right, left),
        # i.e., no ids from the same dataset (left, left) or (right, right)
        if self.valid_true_pair_set is not None:
            self.valid_true_pair_set = self._set_filtered_from_id_sets(self.valid_true_pair_set)
        if self.test_true_pair_set is not None:
            self.test_true_pair_set = self._set_filtered_from_id_sets(self.test_true_pair_set)

    def separate_dict_left_right(self, d):
        return separate_dict_left_right(
            d, left_id_set=self.left_id_set, right_id_set=self.right_id_set
        )


class PairwiseDataModule(pl.LightningDataModule):
    def __init__(
        self,
        row_dict,
        row_numericalizer,
        pos_pair_batch_size,
        neg_pair_batch_size,
        row_batch_size,
        train_true_pair_set,
        valid_true_pair_set,
        test_true_pair_set,
        pair_loader_kwargs=None,
        row_loader_kwargs=None,
        random_seed=42,
    ):
        super().__init__()

        self.row_dict = row_dict
        self.row_numericalizer = row_numericalizer
        self.pos_pair_batch_size = pos_pair_batch_size
        self.neg_pair_batch_size = neg_pair_batch_size
        self.row_batch_size = row_batch_size
        self.pair_loader_kwargs = pair_loader_kwargs or {
            "num_workers": os.cpu_count(),
            "multiprocessing_context": "fork",
        }
        self.row_loader_kwargs = row_loader_kwargs or {
            "num_workers": os.cpu_count(),
            "multiprocessing_context": "fork",
        }
        self.random_seed = random_seed

        self.train_true_pair_set = train_true_pair_set
        self.valid_true_pair_set = valid_true_pair_set
        self.test_true_pair_set = test_true_pair_set

        self.train_row_dict = None
        self.valid_row_dict = None
        self.test_row_dict = None

    def setup(self, stage=None):
        if stage == "fit":
            all_pair_sets = [
                self.train_true_pair_set,
                self.valid_true_pair_set,
                self.test_true_pair_set,
            ]
        elif stage == "test":
            all_pair_sets = [
                self.test_true_pair_set,
            ]
        else:
            all_pair_sets = []
        self.left_id_set = {pair[0] for pair_set in all_pair_sets for pair in pair_set}
        self.right_id_set = {pair[1] for pair_set in all_pair_sets for pair in pair_set}

        if stage == "fit":
            self.train_row_dict = {
                id_: self.row_dict[id_] for pair in self.train_true_pair_set for id_ in pair
            }
            self.valid_row_dict = {
                id_: self.row_dict[id_] for pair in self.valid_true_pair_set for id_ in pair
            }
        elif stage == "test":
            self.test_row_dict = {
                id_: self.row_dict[id_] for pair in self.test_true_pair_set for id_ in pair
            }

    def train_dataloader(self):
        train_cluster_dataset = ClusterDataset.from_pairs(
            row_dict=self.train_row_dict,
            true_pair_set=self.train_true_pair_set,
            row_numericalizer=self.row_numericalizer,
            pos_pair_batch_size=self.pos_pair_batch_size,
            neg_pair_batch_size=self.neg_pair_batch_size,
            random_seed=self.random_seed,
        )
        train_cluster_loader = torch.utils.data.DataLoader(
            train_cluster_dataset,
            batch_size=None,  # batch size is set on ClusterDataset
            shuffle=True,
            **self.pair_loader_kwargs,
        )
        return train_cluster_loader

    def val_dataloader(self):
        valid_row_dataset = RowDataset(
            row_dict=self.valid_row_dict,
            row_numericalizer=self.row_numericalizer,
            batch_size=self.row_batch_size,
        )
        valid_row_loader = torch.utils.data.DataLoader(
            valid_row_dataset,
            batch_size=None,  # batch size is set on RowDataset
            shuffle=False,
            **self.row_loader_kwargs,
        )
        return valid_row_loader

    def test_dataloader(self):
        test_row_dataset = RowDataset(
            row_dict=self.test_row_dict,
            row_numericalizer=self.row_numericalizer,
            batch_size=self.row_batch_size,
        )
        test_row_loader = torch.utils.data.DataLoader(
            test_row_dataset,
            batch_size=None,  # batch size is set on RowDataset
            shuffle=False,
            **self.row_loader_kwargs,
        )
        return test_row_loader

    def separate_dict_left_right(self, d):
        return separate_dict_left_right(
            d, left_id_set=self.left_id_set, right_id_set=self.right_id_set
        )


class EntityEmbed(pl.LightningModule):
    def __init__(
        self,
        datamodule,
        embedding_size=128,
        loss_cls=NTXentLoss,
        loss_kwargs=None,
        miner_cls=BatchHardMiner,
        miner_kwargs=None,
        optimizer_cls=torch.optim.Adam,
        learning_rate=0.001,
        optimizer_kwargs=None,
        ann_k=10,
        sim_threshold_list=[0.3, 0.5, 0.7, 0.9],
        index_build_kwargs=None,
        index_search_kwargs=None,
    ):
        super().__init__()
        self.row_numericalizer = datamodule.row_numericalizer
        self.attr_info_dict = self.row_numericalizer.attr_info_dict
        self.embedding_size = embedding_size
        self.blocker_net = BlockerNet(
            self.attr_info_dict,
            embedding_size=embedding_size,
        )
        self.losser = loss_cls(**loss_kwargs if loss_kwargs else {"temperature": 0.1})
        if miner_cls:
            self.miner = miner_cls(
                **miner_kwargs if miner_kwargs else {"distance": CosineSimilarity()}
            )
        else:
            self.miner = None
        self.optimizer_cls = optimizer_cls
        self.learning_rate = learning_rate
        self.optimizer_kwargs = optimizer_kwargs if optimizer_kwargs else {}
        self.ann_k = ann_k
        self.sim_threshold_list = sim_threshold_list
        self.index_build_kwargs = index_build_kwargs
        self.index_search_kwargs = index_search_kwargs

        self.save_hyperparameters(
            "embedding_size",
            "loss_cls",
            "miner_cls",
            "optimizer_cls",
            "learning_rate",
            "optimizer_kwargs",
            "ann_k",
            "sim_threshold_list",
            "index_build_kwargs",
            "index_search_kwargs",
        )

        # set self._datamodule to access valid_row_dict and valid_true_pair_set
        # in validation_epoch_end
        self._datamodule = datamodule

    def forward(self, tensor_dict, sequence_length_dict):
        return self.blocker_net(tensor_dict, sequence_length_dict)

    def _warn_if_empty_indices_tuple(self, indices_tuple, batch_idx):
        with torch.no_grad():
            if all(t.nelement() == 0 for t in indices_tuple):
                logger.warning(f"Found empty indices_tuple at {self.current_epoch=}, {batch_idx=}")

    def training_step(self, batch, batch_idx):
        tensor_dict, sequence_length_dict, labels = batch
        embeddings = self.blocker_net(tensor_dict, sequence_length_dict)
        if self.miner:
            indices_tuple = self.miner(embeddings, labels)
            self._warn_if_empty_indices_tuple(indices_tuple, batch_idx)
        else:
            indices_tuple = None
        loss = self.losser(embeddings, labels, indices_tuple=indices_tuple)

        self.log("train_loss", loss)
        return loss

    def on_train_batch_end(self, outputs, batch, batch_idx, dataloader_idx):
        self.blocker_net.fix_signature_weights()
        self.log_dict(
            {
                f"signature_{attr}": weight
                for attr, weight in self.blocker_net.get_signature_weights().items()
            }
        )

    def validation_step(self, batch, batch_idx):
        tensor_dict, sequence_length_dict = batch
        embedding_batch = self.blocker_net(tensor_dict, sequence_length_dict)
        return embedding_batch

    def _evaluate_with_ann(self, set_name, row_dict, embedding_batch_list, true_pair_set):
        vector_list = []
        for embedding_batch in embedding_batch_list:
            vector_list.extend(v.data.numpy() for v in embedding_batch.cpu().unbind())
        vector_dict = dict(zip(row_dict.keys(), vector_list))

        ann_index = ANNEntityIndex(embedding_size=self.blocker_net.embedding_size)
        ann_index.insert_vector_dict(vector_dict)
        ann_index.build(index_build_kwargs=self.index_build_kwargs)

        for sim_threshold in self.sim_threshold_list:
            found_pair_set = ann_index.search_pairs(
                k=self.ann_k,
                sim_threshold=sim_threshold,
                index_search_kwargs=self.index_search_kwargs,
            )

            precision, recall = precision_and_recall(found_pair_set, true_pair_set)
            self.log_dict(
                {
                    f"{set_name}_precision_at_{sim_threshold}": precision,
                    f"{set_name}_recall_at_{sim_threshold}": recall,
                    f"{set_name}_f1_at_{sim_threshold}": f1_score(precision, recall),
                    f"{set_name}_pair_entity_ratio_at_{sim_threshold}": pair_entity_ratio(
                        len(found_pair_set), len(vector_list)
                    ),
                }
            )

    def validation_epoch_end(self, outputs):
        self._evaluate_with_ann(
            set_name="valid",
            row_dict=self._datamodule.valid_row_dict,
            embedding_batch_list=outputs,
            true_pair_set=self._datamodule.valid_true_pair_set,
        )

    def test_step(self, batch, batch_idx):
        tensor_dict, sequence_length_dict = batch
        return self.blocker_net(tensor_dict, sequence_length_dict)

    def test_epoch_end(self, outputs):
        self._evaluate_with_ann(
            set_name="test",
            row_dict=self._datamodule.test_row_dict,
            embedding_batch_list=outputs,
            true_pair_set=self._datamodule.test_true_pair_set,
        )

    def configure_optimizers(self):
        optimizer = self.optimizer_cls(
            self.parameters(), lr=self.learning_rate, **self.optimizer_kwargs
        )
        return optimizer

    def get_signature_weights(self):
        return self.blocker_net.get_signature_weights()

    def predict(
        self,
        row_dict,
        batch_size,
        loader_kwargs=None,
        device=None,
        show_progress=True,
    ):
        if device is None:
            if torch.cuda.is_available():
                device = torch.device("cuda")
            else:
                device = torch.device("cpu")

        row_dataset = RowDataset(
            row_numericalizer=self.row_numericalizer, row_dict=row_dict, batch_size=batch_size
        )
        row_loader = torch.utils.data.DataLoader(
            row_dataset,
            batch_size=None,  # batch size is set on RowDataset
            shuffle=False,
            **loader_kwargs
            if loader_kwargs
            else {"num_workers": os.cpu_count(), "multiprocessing_context": "fork"},
        )

        blocker_net = self.blocker_net.to(device)
        blocker_net.eval()
        with torch.no_grad():
            with tqdm(
                total=len(row_loader), desc="# batch embedding", disable=not show_progress
            ) as p_bar:
                vector_list = []
                for i, (tensor_dict, sequence_length_dict) in enumerate(row_loader):
                    tensor_dict = {attr: t.to(device) for attr, t in tensor_dict.items()}
                    embeddings = blocker_net(tensor_dict, sequence_length_dict)
                    vector_list.extend(v.data.numpy() for v in embeddings.cpu().unbind())
                    p_bar.update(1)

        vector_dict = dict(zip(row_dict.keys(), vector_list))
        return vector_dict


class LinkageEmbed(EntityEmbed):
    def _evaluate_with_ann(self, set_name, row_dict, embedding_batch_list, true_pair_set):
        vector_list = []
        for embedding_batch in embedding_batch_list:
            vector_list.extend(v.data.numpy() for v in embedding_batch.cpu().unbind())
        vector_dict = dict(zip(row_dict.keys(), vector_list))
        left_vector_dict, right_vector_dict = self.datamodule.separate_dict_left_right(vector_dict)

        ann_index = ANNLinkageIndex(embedding_size=self.blocker_net.embedding_size)
        ann_index.insert_vector_dict(
            left_vector_dict=left_vector_dict, right_vector_dict=right_vector_dict
        )
        ann_index.build(
            index_build_kwargs=self.index_build_kwargs,
        )

        for sim_threshold in self.sim_threshold_list:
            found_pair_set = ann_index.search_pairs(
                k=self.ann_k,
                sim_threshold=sim_threshold,
                left_vector_dict=left_vector_dict,
                right_vector_dict=right_vector_dict,
                index_search_kwargs=self.index_search_kwargs,
            )

            precision, recall = precision_and_recall(found_pair_set, true_pair_set)
            self.log_dict(
                {
                    f"{set_name}_precision_at_{sim_threshold}": precision,
                    f"{set_name}_recall_at_{sim_threshold}": recall,
                    f"{set_name}_f1_at_{sim_threshold}": f1_score(precision, recall),
                    f"{set_name}_pair_entity_ratio_at_{sim_threshold}": pair_entity_ratio(
                        len(found_pair_set), len(vector_list)
                    ),
                }
            )

    def predict(
        self,
        row_dict,
        left_id_set,
        right_id_set,
        batch_size,
        loader_kwargs=None,
        device=None,
        show_progress=True,
    ):
        vector_dict = super().predict(
            row_dict=row_dict,
            batch_size=batch_size,
            loader_kwargs=loader_kwargs,
            device=device,
            show_progress=show_progress,
        )
        left_vector_dict, right_vector_dict = separate_dict_left_right(
            vector_dict, left_id_set=left_id_set, right_id_set=right_id_set
        )
        return left_vector_dict, right_vector_dict


class ANNEntityIndex:
    def __init__(self, embedding_size):
        self.approx_knn_index = HnswIndex(dimension=embedding_size, metric="angular")
        self.vector_idx_to_id = None
        self.is_built = False

    def insert_vector_dict(self, vector_dict):
        for vector in vector_dict.values():
            self.approx_knn_index.add_data(vector)
        self.vector_idx_to_id = dict(enumerate(vector_dict.keys()))

    def build(
        self,
        index_build_kwargs=None,
    ):
        if self.vector_idx_to_id is None:
            raise ValueError("Please call insert_vector_dict first")

        self.approx_knn_index.build(
            **index_build_kwargs
            if index_build_kwargs
            else {
                "m": 64,
                "max_m0": 64,
                "ef_construction": 150,
                "n_threads": os.cpu_count(),
            }
        )
        self.is_built = True

    def search_pairs(self, k, sim_threshold, index_search_kwargs=None):
        if not self.is_built:
            raise ValueError("Please call build first")
        if sim_threshold > 1 or sim_threshold < 0:
            raise ValueError(f"{sim_threshold=} must be <= 1 and >= 0")

        logger.debug("Searching on approx_knn_index...")

        distance_threshold = 1 - sim_threshold
        neighbor_and_distance_list_of_list = self.approx_knn_index.batch_search_by_ids(
            item_ids=self.vector_idx_to_id.keys(),
            k=k,
            include_distances=True,
            **index_search_kwargs
            if index_search_kwargs
            else {"ef_search": -1, "num_threads": os.cpu_count()},
        )

        logger.debug("Search on approx_knn_index done, building found_pair_set now...")

        found_pair_set = set()
        for i, neighbor_distance_list in enumerate(neighbor_and_distance_list_of_list):
            left_id = self.vector_idx_to_id[i]
            for j, distance in neighbor_distance_list:
                if i != j and distance <= distance_threshold:
                    right_id = self.vector_idx_to_id[j]
                    # must use sorted to always have smaller id on left of pair tuple
                    pair = tuple(sorted([left_id, right_id]))
                    found_pair_set.add(pair)

        logger.debug(f"Building found_pair_set done. Found {len(found_pair_set)=} pairs.")

        return found_pair_set


class ANNLinkageIndex:
    def __init__(self, embedding_size):
        self.left_index = ANNEntityIndex(embedding_size)
        self.right_index = ANNEntityIndex(embedding_size)

    def insert_vector_dict(self, left_vector_dict, right_vector_dict):
        self.left_index.insert_vector_dict(vector_dict=left_vector_dict)
        self.right_index.insert_vector_dict(vector_dict=right_vector_dict)

    def build(
        self,
        index_build_kwargs=None,
    ):
        self.left_index.build(index_build_kwargs=index_build_kwargs)
        self.right_index.build(index_build_kwargs=index_build_kwargs)

    def search_pairs(
        self,
        k,
        sim_threshold,
        left_vector_dict,
        right_vector_dict,
        index_search_kwargs=None,
        left_dataset_name="left",
        right_dataset_name="right",
    ):
        if not self.left_index.is_built or not self.right_index.is_built:
            raise ValueError("Please call build first")
        if sim_threshold > 1 or sim_threshold < 0:
            raise ValueError(f"{sim_threshold=} must be <= 1 and >= 0")

        distance_threshold = 1 - sim_threshold
        all_pair_set = set()

        for dataset_name, index, vector_dict, other_index in [
            (left_dataset_name, self.left_index, right_vector_dict, self.right_index),
            (right_dataset_name, self.right_index, left_vector_dict, self.left_index),
        ]:
            logger.debug(f"Searching on approx_knn_index of {dataset_name=}...")

            neighbor_and_distance_list_of_list = index.approx_knn_index.batch_search_by_vectors(
                vs=vector_dict.values(),
                k=k,
                include_distances=True,
                **index_search_kwargs
                if index_search_kwargs
                else {"ef_search": -1, "num_threads": os.cpu_count()},
            )

            logger.debug(
                f"Search on approx_knn_index of {dataset_name=}... done, "
                "filling all_pair_set now..."
            )

            for i, neighbor_distance_list in enumerate(neighbor_and_distance_list_of_list):
                other_id = other_index.vector_idx_to_id[i]
                for j, distance in neighbor_distance_list:
                    if distance <= distance_threshold:  # do NOT check for i != j here
                        id_ = index.vector_idx_to_id[j]
                        if dataset_name == left_dataset_name:
                            left_id, right_id = (id_, other_id)
                        else:
                            left_id, right_id = (other_id, id_)
                        pair = (
                            left_id,
                            right_id,
                        )  # do NOT use sorted here, figure out from datasets
                        all_pair_set.add(pair)

            logger.debug(f"Filling all_pair_set with {dataset_name=} done.")

        logger.debug(f"All searches done, all_pair_set filled. Found {len(all_pair_set)=} pairs.")

        return all_pair_set<|MERGE_RESOLUTION|>--- conflicted
+++ resolved
@@ -1,4 +1,3 @@
-import itertools
 import logging
 import os
 
@@ -10,17 +9,10 @@
 from pytorch_metric_learning.miners import BatchHardMiner
 from tqdm.auto import tqdm
 
-<<<<<<< HEAD
-from .data_utils.datasets import PairDataset, RowDataset
-=======
 from .data_utils.datasets import ClusterDataset, RowDataset
-from .data_utils.numericalizer import NumericalizeInfo, RowNumericalizer
->>>>>>> 3c6fa30a
 from .data_utils.utils import (
-    Enumerator,
     cluster_dict_to_id_pairs,
     count_cluster_dict_pairs,
-    id_pairs_to_cluster_mapping_and_dict,
     row_dict_to_cluster_dict,
     separate_dict_left_right,
     split_clusters,
