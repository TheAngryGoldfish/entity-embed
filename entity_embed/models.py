--- conflicted
+++ resolved
@@ -74,11 +74,7 @@
     hidden states produced by a RNN. Based on mechanisms discussed in
     "Using millions of emoji occurrences to learn any-domain representations
     for detecting sentiment, emotion and sarcasm (EMNLP 17)"
-<<<<<<< HEAD
     (code at https://github.com/huggingface/torchMoji)
-=======
-    (code https://github.com/huggingface/torchMoji)
->>>>>>> b95551e0
     and
     "AutoBlock: A Hands-off Blocking Framework for Entity Matching (WSDM 20)"
     """
@@ -106,11 +102,7 @@
     hidden states produced by a RNN. Based on mechanisms discussed in
     "Using millions of emoji occurrences to learn any-domain representations
     for detecting sentiment, emotion and sarcasm (EMNLP 17)"
-<<<<<<< HEAD
     (code at https://github.com/huggingface/torchMoji)
-=======
-    (code https://github.com/huggingface/torchMoji)
->>>>>>> b95551e0
     and
     "AutoBlock: A Hands-off Blocking Framework for Entity Matching (WSDM 20)".
 
@@ -173,11 +165,7 @@
         # but attention_net will use the actual sequence_lengths with zeros
         # https://github.com/pytorch/pytorch/issues/4582
         # https://github.com/pytorch/pytorch/issues/50192
-<<<<<<< HEAD
         sequence_lengths_no_zero = [max(sl, 1) for sl in sequence_lengths]
-=======
-        sequence_lengths_no_zero = [max(ls, 1) for ls in sequence_lengths]
->>>>>>> b95551e0
 
         packed_x = nn.utils.rnn.pack_padded_sequence(
             x, sequence_lengths_no_zero, batch_first=True, enforce_sorted=False
