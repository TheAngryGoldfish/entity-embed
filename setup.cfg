--- conflicted
+++ resolved
@@ -34,9 +34,5 @@
 line_length = 100
 
 [tool:pytest]
-<<<<<<< HEAD
 collect_ignore = ['setup.py']
-=======
-collect_ignore = ['setup.py']
-disable = C0330, C0326
->>>>>>> f1df5834
+disable = C0330, C0326