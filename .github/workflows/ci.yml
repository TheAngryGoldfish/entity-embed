name: tests

on:
  - push
  - pull_request

jobs:
  test:
    timeout-minutes: 15
    runs-on: ${{ matrix.os }}
    strategy:
      matrix:
        os: [macos-latest, ubuntu-latest]
        python-version: [3.6, 3.7, 3.8, 3.9]
        pytorch-version: [1.7, 1.8]

    steps:
    - name: Checkout code
      uses: actions/checkout@v2
    - name: Set up Python ${{ matrix.python-version }}
      uses: actions/setup-python@v2
      with:
        python-version: ${{ matrix.python-version }}
<<<<<<< HEAD
    - name: Cache installed requirements
      uses: actions/cache@v2
      with:
        path: ${{ env.pythonLocation }}
        key: ${{ matrix.os }}-${{ env.pythonLocation }}-${{ hashFiles('**/requirements.txt', '**/requirements-dev.txt') }}
    - name: Upgrade pip
      run: pip install -U pip
=======
    #- name: Cache installed requirements
    #  uses: actions/cache@v2
    #  with:
    #    path: ${{ env.pythonLocation }}
    #    key: ${{ matrix.os }}-${{ env.pythonLocation }}-${{ hashFiles('**/requirements.txt', '**/requirements-dev.txt') }}
>>>>>>> e853c46a
    - name: Install tox, tox-gh-actions and coveralls
      run: pip install tox==3.21.3 tox-gh-actions==2.4.0 coveralls==3.0.0
    - name: Lint using flake8
      if: ${{ matrix.os == 'ubuntu-latest' && matrix.python-version == '3.6' && matrix.pytorch-version == '1.8' }}
      run: tox -e flake8
    - name: Run tests with tox
      env:
        OS: ${{ matrix.os }}
        PYTHON: ${{ matrix.python-version }}
        PYTORCH: ${{ matrix.pytorch-version }}
      run: tox
    - name: Upload coverage.xml
      if: ${{ matrix.os == 'ubuntu-latest' && matrix.python-version == '3.9' && matrix.pytorch-version == '1.8' }}
      uses: actions/upload-artifact@v2
      with:
        name: tox-gh-actions-coverage
        path: coverage.xml
        if-no-files-found: error
    - name: Coveralls
      if: ${{ matrix.os == 'ubuntu-latest' && matrix.python-version == '3.9' && matrix.pytorch-version == '1.8' }}
      run: coveralls --service=github
      env:
        GITHUB_TOKEN: ${{ secrets.GITHUB_TOKEN }}<|MERGE_RESOLUTION|>--- conflicted
+++ resolved
@@ -21,21 +21,11 @@
       uses: actions/setup-python@v2
       with:
         python-version: ${{ matrix.python-version }}
-<<<<<<< HEAD
-    - name: Cache installed requirements
-      uses: actions/cache@v2
-      with:
-        path: ${{ env.pythonLocation }}
-        key: ${{ matrix.os }}-${{ env.pythonLocation }}-${{ hashFiles('**/requirements.txt', '**/requirements-dev.txt') }}
-    - name: Upgrade pip
-      run: pip install -U pip
-=======
     #- name: Cache installed requirements
     #  uses: actions/cache@v2
     #  with:
     #    path: ${{ env.pythonLocation }}
     #    key: ${{ matrix.os }}-${{ env.pythonLocation }}-${{ hashFiles('**/requirements.txt', '**/requirements-dev.txt') }}
->>>>>>> e853c46a
     - name: Install tox, tox-gh-actions and coveralls
       run: pip install tox==3.21.3 tox-gh-actions==2.4.0 coveralls==3.0.0
     - name: Lint using flake8
