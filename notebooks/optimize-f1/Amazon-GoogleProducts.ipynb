{
 "cells": [
  {
   "cell_type": "code",
   "execution_count": 1,
   "metadata": {},
   "outputs": [],
   "source": [
    "%load_ext autoreload\n",
    "%autoreload 2"
   ]
  },
  {
   "cell_type": "code",
   "execution_count": 2,
   "metadata": {},
   "outputs": [],
   "source": [
    "from importlib import reload\n",
    "import logging\n",
    "reload(logging)\n",
    "logging.basicConfig(format='%(asctime)s %(levelname)s:%(message)s', level=logging.INFO, datefmt='%H:%M:%S')"
   ]
  },
  {
   "cell_type": "code",
   "execution_count": 3,
   "metadata": {},
   "outputs": [],
   "source": [
    "import sys\n",
    "\n",
    "sys.path.insert(0, '../..')"
   ]
  },
  {
   "cell_type": "markdown",
   "metadata": {},
   "source": [
    "## Load Dataset"
   ]
  },
  {
   "cell_type": "code",
   "execution_count": 4,
   "metadata": {},
   "outputs": [
    {
<<<<<<< HEAD
     "name": "stderr",
=======
     "data": {
      "application/vnd.jupyter.widget-view+json": {
       "model_id": "85523a648d8646c8b8470f0750ce2c25",
       "version_major": 2,
       "version_minor": 0
      },
      "text/plain": [
       "HBox(children=(HTML(value=''), FloatProgress(value=0.0, max=4589.0), HTML(value='')))"
      ]
     },
     "metadata": {},
     "output_type": "display_data"
    },
    {
     "name": "stdout",
>>>>>>> f2b19d80
     "output_type": "stream",
     "text": [
      "19:10:20 INFO:Extracting Amazon-Google...\n",
      "19:10:20 INFO:Reading Amazon-Google row_dict...\n",
      "19:10:20 INFO:Reading Amazon-Google train.csv...\n",
      "19:10:20 INFO:Reading Amazon-Google valid.csv...\n",
      "19:10:20 INFO:Reading Amazon-Google test.csv...\n"
     ]
    },
    {
     "data": {
      "text/plain": [
       "<AmazonGoogleBenchmark> from http://pages.cs.wisc.edu/~anhai/data1/deepmatcher_data/Structured/Amazon-Google/amazon_google_exp_data.zip"
      ]
     },
     "execution_count": 4,
     "metadata": {},
     "output_type": "execute_result"
    }
   ],
   "source": [
    "from entity_embed.benchmarks import AmazonGoogleBenchmark\n",
    "\n",
    "benchmark = AmazonGoogleBenchmark(data_dir_path=\"../data/\")\n",
    "benchmark"
   ]
  },
  {
   "cell_type": "markdown",
   "metadata": {},
   "source": [
    "## Preprocess"
   ]
  },
  {
   "cell_type": "code",
   "execution_count": 5,
   "metadata": {},
   "outputs": [],
   "source": [
    "attr_list = ['title', 'manufacturer', 'price']"
   ]
  },
  {
   "cell_type": "code",
   "execution_count": 6,
   "metadata": {},
   "outputs": [
    {
     "data": {
      "application/vnd.jupyter.widget-view+json": {
<<<<<<< HEAD
       "model_id": "15e360e7c608484dae19488fe40bc7f8",
=======
       "model_id": "041b3d6b3ca947c2b2312c1001e65c26",
>>>>>>> f2b19d80
       "version_major": 2,
       "version_minor": 0
      },
      "text/plain": [
       "HBox(children=(HTML(value=''), FloatProgress(value=0.0, max=4589.0), HTML(value='')))"
      ]
     },
     "metadata": {},
     "output_type": "display_data"
    },
    {
     "name": "stdout",
     "output_type": "stream",
     "text": [
      "\n"
     ]
    }
   ],
   "source": [
    "from tqdm.auto import tqdm\n",
    "import unidecode\n",
    "import itertools\n",
    "from entity_embed import default_tokenizer\n",
    "\n",
    "def clean_str(s):\n",
    "    s = unidecode.unidecode(s).lower().strip()\n",
    "    s_tokens = itertools.islice((s_part[:30] for s_part in default_tokenizer(s)), 0, 30)\n",
    "    return ' '.join(s_tokens)[:300]\n",
    "\n",
    "for row in tqdm(benchmark.row_dict.values()):\n",
    "    for attr in attr_list:\n",
    "        row[attr] = clean_str(row[attr])"
   ]
  },
  {
   "cell_type": "markdown",
   "metadata": {},
   "source": [
    "## Init Data Module"
   ]
  },
  {
   "cell_type": "code",
   "execution_count": 7,
   "metadata": {},
   "outputs": [],
   "source": [
    "import torch\n",
    "import numpy as np\n",
    "\n",
    "random_seed = 42\n",
    "torch.manual_seed(random_seed)\n",
    "np.random.seed(random_seed)"
   ]
  },
  {
   "cell_type": "code",
   "execution_count": 8,
   "metadata": {},
   "outputs": [],
   "source": [
    "alphabet = list('0123456789abcdefghijklmnopqrstuvwxyz!\"#$%&\\'()*+,-./:;<=>?@[\\\\]^_`{|}~ ')"
   ]
  },
  {
   "cell_type": "code",
   "execution_count": 9,
   "metadata": {},
   "outputs": [],
   "source": [
    "attr_info_dict = {\n",
    "    'title': {\n",
    "        'field_type': \"MULTITOKEN\",\n",
    "        'tokenizer': \"entity_embed.default_tokenizer\",\n",
    "        'alphabet': alphabet,\n",
    "        'max_str_len': None,  # compute\n",
    "        'use_mask': True,\n",
    "    },\n",
    "    'semantic_title': {\n",
    "        'source_attr': 'title',\n",
    "        'field_type': \"SEMANTIC_MULTITOKEN\",\n",
    "        'tokenizer': \"entity_embed.default_tokenizer\",\n",
    "        'vocab': \"fasttext.en.300d\",\n",
    "        'use_mask': True,\n",
    "    },\n",
    "    'manufacturer': {\n",
    "        'field_type': \"MULTITOKEN\",\n",
    "        'tokenizer': \"entity_embed.default_tokenizer\",\n",
    "        'alphabet': alphabet,\n",
    "        'max_str_len': None,  # compute\n",
    "        'use_mask': True,\n",
    "    },\n",
    "    'price': {\n",
    "        'field_type': \"STRING\",\n",
    "        'tokenizer': \"entity_embed.default_tokenizer\",\n",
    "        'alphabet': alphabet,\n",
    "        'max_str_len': None,  # compute\n",
    "        'use_mask': True,\n",
    "    }\n",
    "}"
   ]
  },
  {
   "cell_type": "code",
   "execution_count": 10,
   "metadata": {},
   "outputs": [
    {
     "name": "stderr",
     "output_type": "stream",
     "text": [
<<<<<<< HEAD
      "19:10:20 INFO:Loading vectors from .vector_cache/wiki.en.vec.pt\n",
      "19:10:23 INFO:For attr=manufacturer, computing actual max_str_len\n",
      "19:10:23 INFO:actual_max_str_len=15 must be pair to enable NN pooling. Updating to 16\n",
      "19:10:23 INFO:For attr=manufacturer, using actual_max_str_len=16\n",
      "19:10:23 INFO:For attr=price, computing actual max_str_len\n",
      "19:10:23 INFO:actual_max_str_len=11 must be pair to enable NN pooling. Updating to 12\n",
      "19:10:23 INFO:For attr=price, using actual_max_str_len=12\n"
=======
      "17:11:29 INFO:For attr=title, computing actual max_str_len\n",
      "17:11:29 INFO:For attr=title, using actual_max_str_len=26\n",
      "17:11:29 INFO:Loading vectors from .vector_cache/wiki.en.vec.pt\n",
      "17:11:33 INFO:For attr=manufacturer, computing actual max_str_len\n",
      "17:11:33 INFO:actual_max_str_len=15 must be pair to enable NN pooling. Updating to 16\n",
      "17:11:33 INFO:For attr=manufacturer, using actual_max_str_len=16\n",
      "17:11:33 INFO:For attr=price, computing actual max_str_len\n",
      "17:11:33 INFO:actual_max_str_len=11 must be pair to enable NN pooling. Updating to 12\n",
      "17:11:33 INFO:For attr=price, using actual_max_str_len=12\n"
>>>>>>> f2b19d80
     ]
    },
    {
     "data": {
      "text/plain": [
<<<<<<< HEAD
       "{'title': NumericalizeInfo(field_type=<FieldType.SEMANTIC_MULTITOKEN: 'semantic_multitoken'>, tokenizer='entity_embed.data_utils.numericalizer.default_tokenizer', alphabet=['0', '1', '2', '3', '4', '5', '6', '7', '8', '9', 'a', 'b', 'c', 'd', 'e', 'f', 'g', 'h', 'i', 'j', 'k', 'l', 'm', 'n', 'o', 'p', 'q', 'r', 's', 't', 'u', 'v', 'w', 'x', 'y', 'z', '!', '\"', '#', '$', '%', '&', \"'\", '(', ')', '*', '+', ',', '-', '.', '/', ':', ';', '<', '=', '>', '?', '@', '[', '\\\\', ']', '^', '_', '`', '{', '|', '}', '~', ' '], max_str_len=None, vocab=<torchtext.vocab.Vocab object at 0x7f0bf8136dc0>, n_channels=8, embed_dropout_p=0.2, use_attention=True, use_mask=True),\n",
       " 'manufacturer': NumericalizeInfo(field_type=<FieldType.MULTITOKEN: 'multitoken'>, tokenizer='entity_embed.data_utils.numericalizer.default_tokenizer', alphabet=['0', '1', '2', '3', '4', '5', '6', '7', '8', '9', 'a', 'b', 'c', 'd', 'e', 'f', 'g', 'h', 'i', 'j', 'k', 'l', 'm', 'n', 'o', 'p', 'q', 'r', 's', 't', 'u', 'v', 'w', 'x', 'y', 'z', '!', '\"', '#', '$', '%', '&', \"'\", '(', ')', '*', '+', ',', '-', '.', '/', ':', ';', '<', '=', '>', '?', '@', '[', '\\\\', ']', '^', '_', '`', '{', '|', '}', '~', ' '], max_str_len=16, vocab=None, n_channels=8, embed_dropout_p=0.2, use_attention=True, use_mask=True),\n",
       " 'price': NumericalizeInfo(field_type=<FieldType.STRING: 'string'>, tokenizer='entity_embed.data_utils.numericalizer.default_tokenizer', alphabet=['0', '1', '2', '3', '4', '5', '6', '7', '8', '9', 'a', 'b', 'c', 'd', 'e', 'f', 'g', 'h', 'i', 'j', 'k', 'l', 'm', 'n', 'o', 'p', 'q', 'r', 's', 't', 'u', 'v', 'w', 'x', 'y', 'z', '!', '\"', '#', '$', '%', '&', \"'\", '(', ')', '*', '+', ',', '-', '.', '/', ':', ';', '<', '=', '>', '?', '@', '[', '\\\\', ']', '^', '_', '`', '{', '|', '}', '~', ' '], max_str_len=12, vocab=None, n_channels=8, embed_dropout_p=0.2, use_attention=True, use_mask=False)}"
=======
       "{'title': NumericalizeInfo(attr='title', field_type=<FieldType.MULTITOKEN: 'multitoken'>, tokenizer='entity_embed.data_utils.numericalizer.default_tokenizer', alphabet=['0', '1', '2', '3', '4', '5', '6', '7', '8', '9', 'a', 'b', 'c', 'd', 'e', 'f', 'g', 'h', 'i', 'j', 'k', 'l', 'm', 'n', 'o', 'p', 'q', 'r', 's', 't', 'u', 'v', 'w', 'x', 'y', 'z', '!', '\"', '#', '$', '%', '&', \"'\", '(', ')', '*', '+', ',', '-', '.', '/', ':', ';', '<', '=', '>', '?', '@', '[', '\\\\', ']', '^', '_', '`', '{', '|', '}', '~', ' '], max_str_len=26, vocab=None, n_channels=8, embed_dropout_p=0.2, use_attention=True, use_mask=True),\n",
       " 'semantic_title': NumericalizeInfo(attr='title', field_type=<FieldType.SEMANTIC_MULTITOKEN: 'semantic_multitoken'>, tokenizer='entity_embed.data_utils.numericalizer.default_tokenizer', alphabet=['0', '1', '2', '3', '4', '5', '6', '7', '8', '9', 'a', 'b', 'c', 'd', 'e', 'f', 'g', 'h', 'i', 'j', 'k', 'l', 'm', 'n', 'o', 'p', 'q', 'r', 's', 't', 'u', 'v', 'w', 'x', 'y', 'z', '!', '\"', '#', '$', '%', '&', \"'\", '(', ')', '*', '+', ',', '-', '.', '/', ':', ';', '<', '=', '>', '?', '@', '[', '\\\\', ']', '^', '_', '`', '{', '|', '}', '~', ' '], max_str_len=None, vocab=<torchtext.vocab.Vocab object at 0x7f73b04fb940>, n_channels=8, embed_dropout_p=0.2, use_attention=True, use_mask=True),\n",
       " 'manufacturer': NumericalizeInfo(attr='manufacturer', field_type=<FieldType.MULTITOKEN: 'multitoken'>, tokenizer='entity_embed.data_utils.numericalizer.default_tokenizer', alphabet=['0', '1', '2', '3', '4', '5', '6', '7', '8', '9', 'a', 'b', 'c', 'd', 'e', 'f', 'g', 'h', 'i', 'j', 'k', 'l', 'm', 'n', 'o', 'p', 'q', 'r', 's', 't', 'u', 'v', 'w', 'x', 'y', 'z', '!', '\"', '#', '$', '%', '&', \"'\", '(', ')', '*', '+', ',', '-', '.', '/', ':', ';', '<', '=', '>', '?', '@', '[', '\\\\', ']', '^', '_', '`', '{', '|', '}', '~', ' '], max_str_len=16, vocab=None, n_channels=8, embed_dropout_p=0.2, use_attention=True, use_mask=True),\n",
       " 'price': NumericalizeInfo(attr='price', field_type=<FieldType.STRING: 'string'>, tokenizer='entity_embed.data_utils.numericalizer.default_tokenizer', alphabet=['0', '1', '2', '3', '4', '5', '6', '7', '8', '9', 'a', 'b', 'c', 'd', 'e', 'f', 'g', 'h', 'i', 'j', 'k', 'l', 'm', 'n', 'o', 'p', 'q', 'r', 's', 't', 'u', 'v', 'w', 'x', 'y', 'z', '!', '\"', '#', '$', '%', '&', \"'\", '(', ')', '*', '+', ',', '-', '.', '/', ':', ';', '<', '=', '>', '?', '@', '[', '\\\\', ']', '^', '_', '`', '{', '|', '}', '~', ' '], max_str_len=12, vocab=None, n_channels=8, embed_dropout_p=0.2, use_attention=True, use_mask=True)}"
>>>>>>> f2b19d80
      ]
     },
     "execution_count": 10,
     "metadata": {},
     "output_type": "execute_result"
    }
   ],
   "source": [
    "from entity_embed import AttrInfoDictParser\n",
    "\n",
    "row_numericalizer = AttrInfoDictParser.from_dict(attr_info_dict, row_dict=benchmark.row_dict)\n",
    "row_numericalizer.attr_info_dict"
   ]
  },
  {
   "cell_type": "code",
   "execution_count": 11,
   "metadata": {},
   "outputs": [],
   "source": [
    "datamodule = benchmark.build_pairwise_datamodule(\n",
    "    row_numericalizer=row_numericalizer,\n",
    "    batch_size=20,\n",
    "    row_batch_size=16,\n",
    "    random_seed=random_seed\n",
    ")"
   ]
  },
  {
   "cell_type": "markdown",
   "metadata": {},
   "source": [
    "## Training"
   ]
  },
  {
   "cell_type": "code",
   "execution_count": 12,
   "metadata": {},
   "outputs": [],
   "source": [
    "from entity_embed import LinkageEmbed\n",
    "\n",
    "ann_k = 100\n",
    "model = LinkageEmbed(\n",
    "    datamodule,\n",
    "    ann_k=ann_k,\n",
    "    embedding_size=300\n",
    ")"
   ]
  },
  {
   "cell_type": "code",
   "execution_count": 13,
   "metadata": {
    "scrolled": false
   },
   "outputs": [
    {
     "name": "stderr",
     "output_type": "stream",
     "text": [
<<<<<<< HEAD
      "19:10:23 INFO:GPU available: True, used: True\n",
      "19:10:23 INFO:TPU available: None, using: 0 TPU cores\n",
      "19:10:23 INFO:LOCAL_RANK: 0 - CUDA_VISIBLE_DEVICES: [0]\n"
=======
      "17:11:33 INFO:GPU available: True, used: True\n",
      "17:11:33 INFO:TPU available: None, using: 0 TPU cores\n",
      "17:11:33 INFO:LOCAL_RANK: 0 - CUDA_VISIBLE_DEVICES: [0]\n"
>>>>>>> f2b19d80
     ]
    }
   ],
   "source": [
    "import pytorch_lightning as pl\n",
    "from pytorch_lightning.callbacks.early_stopping import EarlyStopping\n",
    "from pytorch_lightning.loggers import TensorBoardLogger\n",
    "\n",
    "max_epochs = 100\n",
    "early_stop_callback = EarlyStopping(\n",
    "   monitor='valid_f1_at_0.7',\n",
    "   min_delta=0.00,\n",
    "   patience=20,\n",
    "   verbose=True,\n",
    "   mode='max'\n",
    ")\n",
    "tb_log_dir = '../tb_logs'\n",
    "tb_name = 'f1-amzn-googl'\n",
    "trainer = pl.Trainer(\n",
    "    gpus=1,\n",
    "    max_epochs=max_epochs,\n",
    "    check_val_every_n_epoch=1,\n",
    "    callbacks=[early_stop_callback],\n",
    "    logger=TensorBoardLogger(tb_log_dir, name=tb_name)\n",
    ")"
   ]
  },
  {
   "cell_type": "code",
   "execution_count": 14,
   "metadata": {},
   "outputs": [
    {
     "name": "stderr",
     "output_type": "stream",
     "text": [
<<<<<<< HEAD
      "19:10:25 INFO:\n",
=======
      "17:11:35 INFO:\n",
>>>>>>> f2b19d80
      "  | Name        | Type       | Params\n",
      "-------------------------------------------\n",
      "0 | blocker_net | BlockerNet | 7.4 M \n",
      "1 | losser      | SupConLoss | 0     \n",
      "-------------------------------------------\n",
      "5.7 M     Trainable params\n",
      "1.7 M     Non-trainable params\n",
      "7.4 M     Total params\n"
     ]
    },
    {
     "data": {
      "application/vnd.jupyter.widget-view+json": {
       "model_id": "",
       "version_major": 2,
       "version_minor": 0
      },
      "text/plain": [
       "HBox(children=(HTML(value='Validation sanity check'), FloatProgress(value=1.0, bar_style='info', layout=Layout…"
      ]
     },
     "metadata": {},
     "output_type": "display_data"
    },
    {
     "name": "stderr",
     "output_type": "stream",
     "text": [
<<<<<<< HEAD
      "19:10:26 WARNING:true_pair_set has 82 less elements than transitive_true_pair_set. This means there are transitive true pairs not included in true_pair_set.\n"
=======
      "17:11:36 WARNING:true_pair_set has 82 less elements than transitive_true_pair_set. This means there are transitive true pairs not included in true_pair_set.\n"
>>>>>>> f2b19d80
     ]
    },
    {
     "data": {
      "application/vnd.jupyter.widget-view+json": {
<<<<<<< HEAD
       "model_id": "c112f36b95f8418f9cbbe3a967c61577",
=======
       "model_id": "92868940a203442e997432ae27a9b1a2",
>>>>>>> f2b19d80
       "version_major": 2,
       "version_minor": 0
      },
      "text/plain": [
       "HBox(children=(HTML(value='Training'), FloatProgress(value=1.0, bar_style='info', layout=Layout(flex='2'), max…"
      ]
     },
     "metadata": {},
     "output_type": "display_data"
    },
    {
     "data": {
      "application/vnd.jupyter.widget-view+json": {
       "model_id": "",
       "version_major": 2,
       "version_minor": 0
      },
      "text/plain": [
       "HBox(children=(HTML(value='Validating'), FloatProgress(value=1.0, bar_style='info', layout=Layout(flex='2'), m…"
      ]
     },
     "metadata": {},
     "output_type": "display_data"
    },
    {
     "data": {
      "application/vnd.jupyter.widget-view+json": {
       "model_id": "",
       "version_major": 2,
       "version_minor": 0
      },
      "text/plain": [
       "HBox(children=(HTML(value='Validating'), FloatProgress(value=1.0, bar_style='info', layout=Layout(flex='2'), m…"
      ]
     },
     "metadata": {},
     "output_type": "display_data"
    },
    {
     "data": {
      "application/vnd.jupyter.widget-view+json": {
       "model_id": "",
       "version_major": 2,
       "version_minor": 0
      },
      "text/plain": [
       "HBox(children=(HTML(value='Validating'), FloatProgress(value=1.0, bar_style='info', layout=Layout(flex='2'), m…"
      ]
     },
     "metadata": {},
     "output_type": "display_data"
    },
    {
     "data": {
      "application/vnd.jupyter.widget-view+json": {
       "model_id": "",
       "version_major": 2,
       "version_minor": 0
      },
      "text/plain": [
       "HBox(children=(HTML(value='Validating'), FloatProgress(value=1.0, bar_style='info', layout=Layout(flex='2'), m…"
      ]
     },
     "metadata": {},
     "output_type": "display_data"
    },
    {
     "data": {
      "application/vnd.jupyter.widget-view+json": {
       "model_id": "",
       "version_major": 2,
       "version_minor": 0
      },
      "text/plain": [
       "HBox(children=(HTML(value='Validating'), FloatProgress(value=1.0, bar_style='info', layout=Layout(flex='2'), m…"
      ]
     },
     "metadata": {},
     "output_type": "display_data"
    },
    {
     "data": {
      "application/vnd.jupyter.widget-view+json": {
       "model_id": "",
       "version_major": 2,
       "version_minor": 0
      },
      "text/plain": [
       "HBox(children=(HTML(value='Validating'), FloatProgress(value=1.0, bar_style='info', layout=Layout(flex='2'), m…"
      ]
     },
     "metadata": {},
     "output_type": "display_data"
    },
    {
     "data": {
      "application/vnd.jupyter.widget-view+json": {
       "model_id": "",
       "version_major": 2,
       "version_minor": 0
      },
      "text/plain": [
       "HBox(children=(HTML(value='Validating'), FloatProgress(value=1.0, bar_style='info', layout=Layout(flex='2'), m…"
      ]
     },
     "metadata": {},
     "output_type": "display_data"
    },
    {
     "data": {
      "application/vnd.jupyter.widget-view+json": {
       "model_id": "",
       "version_major": 2,
       "version_minor": 0
      },
      "text/plain": [
       "HBox(children=(HTML(value='Validating'), FloatProgress(value=1.0, bar_style='info', layout=Layout(flex='2'), m…"
      ]
     },
     "metadata": {},
     "output_type": "display_data"
    },
    {
     "data": {
      "application/vnd.jupyter.widget-view+json": {
       "model_id": "",
       "version_major": 2,
       "version_minor": 0
      },
      "text/plain": [
       "HBox(children=(HTML(value='Validating'), FloatProgress(value=1.0, bar_style='info', layout=Layout(flex='2'), m…"
      ]
     },
     "metadata": {},
     "output_type": "display_data"
    },
    {
     "data": {
      "application/vnd.jupyter.widget-view+json": {
       "model_id": "",
       "version_major": 2,
       "version_minor": 0
      },
      "text/plain": [
       "HBox(children=(HTML(value='Validating'), FloatProgress(value=1.0, bar_style='info', layout=Layout(flex='2'), m…"
      ]
     },
     "metadata": {},
     "output_type": "display_data"
    },
    {
     "data": {
      "application/vnd.jupyter.widget-view+json": {
       "model_id": "",
       "version_major": 2,
       "version_minor": 0
      },
      "text/plain": [
       "HBox(children=(HTML(value='Validating'), FloatProgress(value=1.0, bar_style='info', layout=Layout(flex='2'), m…"
      ]
     },
     "metadata": {},
     "output_type": "display_data"
    },
    {
     "data": {
      "application/vnd.jupyter.widget-view+json": {
       "model_id": "",
       "version_major": 2,
       "version_minor": 0
      },
      "text/plain": [
       "HBox(children=(HTML(value='Validating'), FloatProgress(value=1.0, bar_style='info', layout=Layout(flex='2'), m…"
      ]
     },
     "metadata": {},
     "output_type": "display_data"
    },
    {
     "data": {
      "application/vnd.jupyter.widget-view+json": {
       "model_id": "",
       "version_major": 2,
       "version_minor": 0
      },
      "text/plain": [
       "HBox(children=(HTML(value='Validating'), FloatProgress(value=1.0, bar_style='info', layout=Layout(flex='2'), m…"
      ]
     },
     "metadata": {},
     "output_type": "display_data"
    },
    {
     "data": {
      "application/vnd.jupyter.widget-view+json": {
       "model_id": "",
       "version_major": 2,
       "version_minor": 0
      },
      "text/plain": [
       "HBox(children=(HTML(value='Validating'), FloatProgress(value=1.0, bar_style='info', layout=Layout(flex='2'), m…"
      ]
     },
     "metadata": {},
     "output_type": "display_data"
    },
    {
     "data": {
      "application/vnd.jupyter.widget-view+json": {
       "model_id": "",
       "version_major": 2,
       "version_minor": 0
      },
      "text/plain": [
       "HBox(children=(HTML(value='Validating'), FloatProgress(value=1.0, bar_style='info', layout=Layout(flex='2'), m…"
      ]
     },
     "metadata": {},
     "output_type": "display_data"
    },
    {
     "data": {
      "application/vnd.jupyter.widget-view+json": {
       "model_id": "",
       "version_major": 2,
       "version_minor": 0
      },
      "text/plain": [
       "HBox(children=(HTML(value='Validating'), FloatProgress(value=1.0, bar_style='info', layout=Layout(flex='2'), m…"
      ]
     },
     "metadata": {},
     "output_type": "display_data"
    },
    {
     "data": {
      "application/vnd.jupyter.widget-view+json": {
       "model_id": "",
       "version_major": 2,
       "version_minor": 0
      },
      "text/plain": [
       "HBox(children=(HTML(value='Validating'), FloatProgress(value=1.0, bar_style='info', layout=Layout(flex='2'), m…"
      ]
     },
     "metadata": {},
     "output_type": "display_data"
    },
    {
     "data": {
      "application/vnd.jupyter.widget-view+json": {
       "model_id": "",
       "version_major": 2,
       "version_minor": 0
      },
      "text/plain": [
       "HBox(children=(HTML(value='Validating'), FloatProgress(value=1.0, bar_style='info', layout=Layout(flex='2'), m…"
      ]
     },
     "metadata": {},
     "output_type": "display_data"
    },
    {
     "data": {
      "application/vnd.jupyter.widget-view+json": {
       "model_id": "",
       "version_major": 2,
       "version_minor": 0
      },
      "text/plain": [
       "HBox(children=(HTML(value='Validating'), FloatProgress(value=1.0, bar_style='info', layout=Layout(flex='2'), m…"
      ]
     },
     "metadata": {},
     "output_type": "display_data"
    },
    {
     "data": {
      "application/vnd.jupyter.widget-view+json": {
       "model_id": "",
       "version_major": 2,
       "version_minor": 0
      },
      "text/plain": [
       "HBox(children=(HTML(value='Validating'), FloatProgress(value=1.0, bar_style='info', layout=Layout(flex='2'), m…"
      ]
     },
     "metadata": {},
     "output_type": "display_data"
    },
    {
     "data": {
      "application/vnd.jupyter.widget-view+json": {
       "model_id": "",
       "version_major": 2,
       "version_minor": 0
      },
      "text/plain": [
       "HBox(children=(HTML(value='Validating'), FloatProgress(value=1.0, bar_style='info', layout=Layout(flex='2'), m…"
      ]
     },
     "metadata": {},
     "output_type": "display_data"
    },
    {
     "data": {
      "application/vnd.jupyter.widget-view+json": {
       "model_id": "",
       "version_major": 2,
       "version_minor": 0
      },
      "text/plain": [
       "HBox(children=(HTML(value='Validating'), FloatProgress(value=1.0, bar_style='info', layout=Layout(flex='2'), m…"
      ]
     },
     "metadata": {},
     "output_type": "display_data"
    },
    {
     "data": {
      "application/vnd.jupyter.widget-view+json": {
       "model_id": "",
       "version_major": 2,
       "version_minor": 0
      },
      "text/plain": [
       "HBox(children=(HTML(value='Validating'), FloatProgress(value=1.0, bar_style='info', layout=Layout(flex='2'), m…"
      ]
     },
     "metadata": {},
     "output_type": "display_data"
    },
    {
     "data": {
      "application/vnd.jupyter.widget-view+json": {
       "model_id": "",
       "version_major": 2,
       "version_minor": 0
      },
      "text/plain": [
       "HBox(children=(HTML(value='Validating'), FloatProgress(value=1.0, bar_style='info', layout=Layout(flex='2'), m…"
      ]
     },
     "metadata": {},
     "output_type": "display_data"
    },
    {
     "data": {
      "application/vnd.jupyter.widget-view+json": {
       "model_id": "",
       "version_major": 2,
       "version_minor": 0
      },
      "text/plain": [
       "HBox(children=(HTML(value='Validating'), FloatProgress(value=1.0, bar_style='info', layout=Layout(flex='2'), m…"
      ]
     },
     "metadata": {},
     "output_type": "display_data"
    },
    {
     "data": {
      "application/vnd.jupyter.widget-view+json": {
       "model_id": "",
       "version_major": 2,
       "version_minor": 0
      },
      "text/plain": [
       "HBox(children=(HTML(value='Validating'), FloatProgress(value=1.0, bar_style='info', layout=Layout(flex='2'), m…"
      ]
     },
     "metadata": {},
     "output_type": "display_data"
    },
    {
     "data": {
      "application/vnd.jupyter.widget-view+json": {
       "model_id": "",
       "version_major": 2,
       "version_minor": 0
      },
      "text/plain": [
       "HBox(children=(HTML(value='Validating'), FloatProgress(value=1.0, bar_style='info', layout=Layout(flex='2'), m…"
      ]
     },
     "metadata": {},
     "output_type": "display_data"
    },
    {
     "data": {
      "application/vnd.jupyter.widget-view+json": {
       "model_id": "",
       "version_major": 2,
       "version_minor": 0
      },
      "text/plain": [
       "HBox(children=(HTML(value='Validating'), FloatProgress(value=1.0, bar_style='info', layout=Layout(flex='2'), m…"
      ]
     },
     "metadata": {},
     "output_type": "display_data"
    },
    {
     "data": {
      "application/vnd.jupyter.widget-view+json": {
       "model_id": "",
       "version_major": 2,
       "version_minor": 0
      },
      "text/plain": [
       "HBox(children=(HTML(value='Validating'), FloatProgress(value=1.0, bar_style='info', layout=Layout(flex='2'), m…"
      ]
     },
     "metadata": {},
     "output_type": "display_data"
    },
    {
     "data": {
      "application/vnd.jupyter.widget-view+json": {
       "model_id": "",
       "version_major": 2,
       "version_minor": 0
      },
      "text/plain": [
       "HBox(children=(HTML(value='Validating'), FloatProgress(value=1.0, bar_style='info', layout=Layout(flex='2'), m…"
      ]
     },
     "metadata": {},
     "output_type": "display_data"
    },
    {
     "data": {
      "application/vnd.jupyter.widget-view+json": {
       "model_id": "",
       "version_major": 2,
       "version_minor": 0
      },
      "text/plain": [
       "HBox(children=(HTML(value='Validating'), FloatProgress(value=1.0, bar_style='info', layout=Layout(flex='2'), m…"
      ]
     },
     "metadata": {},
     "output_type": "display_data"
    },
    {
     "data": {
      "application/vnd.jupyter.widget-view+json": {
       "model_id": "",
       "version_major": 2,
       "version_minor": 0
      },
      "text/plain": [
       "HBox(children=(HTML(value='Validating'), FloatProgress(value=1.0, bar_style='info', layout=Layout(flex='2'), m…"
      ]
     },
     "metadata": {},
     "output_type": "display_data"
    },
    {
     "data": {
      "application/vnd.jupyter.widget-view+json": {
       "model_id": "",
       "version_major": 2,
       "version_minor": 0
      },
      "text/plain": [
       "HBox(children=(HTML(value='Validating'), FloatProgress(value=1.0, bar_style='info', layout=Layout(flex='2'), m…"
      ]
     },
     "metadata": {},
     "output_type": "display_data"
    },
    {
     "data": {
      "application/vnd.jupyter.widget-view+json": {
       "model_id": "",
       "version_major": 2,
       "version_minor": 0
      },
      "text/plain": [
       "HBox(children=(HTML(value='Validating'), FloatProgress(value=1.0, bar_style='info', layout=Layout(flex='2'), m…"
      ]
     },
     "metadata": {},
     "output_type": "display_data"
    },
    {
     "data": {
      "application/vnd.jupyter.widget-view+json": {
       "model_id": "",
       "version_major": 2,
       "version_minor": 0
      },
      "text/plain": [
       "HBox(children=(HTML(value='Validating'), FloatProgress(value=1.0, bar_style='info', layout=Layout(flex='2'), m…"
      ]
     },
     "metadata": {},
     "output_type": "display_data"
    },
    {
     "data": {
      "application/vnd.jupyter.widget-view+json": {
       "model_id": "",
       "version_major": 2,
       "version_minor": 0
      },
      "text/plain": [
       "HBox(children=(HTML(value='Validating'), FloatProgress(value=1.0, bar_style='info', layout=Layout(flex='2'), m…"
      ]
     },
     "metadata": {},
     "output_type": "display_data"
    },
    {
     "data": {
      "application/vnd.jupyter.widget-view+json": {
       "model_id": "",
       "version_major": 2,
       "version_minor": 0
      },
      "text/plain": [
       "HBox(children=(HTML(value='Validating'), FloatProgress(value=1.0, bar_style='info', layout=Layout(flex='2'), m…"
      ]
     },
     "metadata": {},
     "output_type": "display_data"
    },
    {
     "data": {
      "application/vnd.jupyter.widget-view+json": {
       "model_id": "",
       "version_major": 2,
       "version_minor": 0
      },
      "text/plain": [
       "HBox(children=(HTML(value='Validating'), FloatProgress(value=1.0, bar_style='info', layout=Layout(flex='2'), m…"
      ]
     },
     "metadata": {},
     "output_type": "display_data"
    },
    {
     "data": {
      "application/vnd.jupyter.widget-view+json": {
       "model_id": "",
       "version_major": 2,
       "version_minor": 0
      },
      "text/plain": [
       "HBox(children=(HTML(value='Validating'), FloatProgress(value=1.0, bar_style='info', layout=Layout(flex='2'), m…"
      ]
     },
     "metadata": {},
     "output_type": "display_data"
    },
    {
     "data": {
      "application/vnd.jupyter.widget-view+json": {
       "model_id": "",
       "version_major": 2,
       "version_minor": 0
      },
      "text/plain": [
       "HBox(children=(HTML(value='Validating'), FloatProgress(value=1.0, bar_style='info', layout=Layout(flex='2'), m…"
      ]
     },
     "metadata": {},
     "output_type": "display_data"
    },
    {
     "data": {
      "application/vnd.jupyter.widget-view+json": {
       "model_id": "",
       "version_major": 2,
       "version_minor": 0
      },
      "text/plain": [
       "HBox(children=(HTML(value='Validating'), FloatProgress(value=1.0, bar_style='info', layout=Layout(flex='2'), m…"
      ]
     },
     "metadata": {},
     "output_type": "display_data"
    },
    {
     "data": {
      "application/vnd.jupyter.widget-view+json": {
       "model_id": "",
       "version_major": 2,
       "version_minor": 0
      },
      "text/plain": [
       "HBox(children=(HTML(value='Validating'), FloatProgress(value=1.0, bar_style='info', layout=Layout(flex='2'), m…"
      ]
     },
     "metadata": {},
     "output_type": "display_data"
    },
    {
     "data": {
      "application/vnd.jupyter.widget-view+json": {
       "model_id": "",
       "version_major": 2,
       "version_minor": 0
      },
      "text/plain": [
       "HBox(children=(HTML(value='Validating'), FloatProgress(value=1.0, bar_style='info', layout=Layout(flex='2'), m…"
      ]
     },
     "metadata": {},
     "output_type": "display_data"
    },
    {
     "data": {
      "application/vnd.jupyter.widget-view+json": {
       "model_id": "",
       "version_major": 2,
       "version_minor": 0
      },
      "text/plain": [
       "HBox(children=(HTML(value='Validating'), FloatProgress(value=1.0, bar_style='info', layout=Layout(flex='2'), m…"
      ]
     },
     "metadata": {},
     "output_type": "display_data"
    },
    {
     "name": "stdout",
     "output_type": "stream",
     "text": [
      "\n"
     ]
    },
    {
     "data": {
      "text/plain": [
       "1"
      ]
     },
     "execution_count": 14,
     "metadata": {},
     "output_type": "execute_result"
    }
   ],
   "source": [
    "trainer.fit(model, datamodule)"
   ]
  },
  {
   "cell_type": "code",
   "execution_count": 15,
   "metadata": {},
   "outputs": [
    {
     "data": {
      "text/plain": [
       "{'title': 0.40408724546432495,\n",
       " 'semantic_title': 0.35267871618270874,\n",
       " 'manufacturer': 0.1278088092803955,\n",
       " 'price': 0.11543220281600952}"
      ]
     },
     "execution_count": 15,
     "metadata": {},
     "output_type": "execute_result"
    }
   ],
   "source": [
    "model.blocker_net.get_signature_weights()"
   ]
  },
  {
   "cell_type": "code",
   "execution_count": 16,
   "metadata": {},
   "outputs": [
    {
     "data": {
      "text/plain": [
       "{'valid_f1_at_0.3': 0.420863309352518,\n",
       " 'valid_f1_at_0.5': 0.7553366174055828,\n",
       " 'valid_f1_at_0.7': 0.8340080971659919,\n",
       " 'valid_f1_at_0.9': 0.7193877551020408,\n",
       " 'valid_pair_entity_ratio_at_0.3': 1.9212253829321664,\n",
       " 'valid_pair_entity_ratio_at_0.5': 0.8205689277899344,\n",
       " 'valid_pair_entity_ratio_at_0.7': 0.5689277899343544,\n",
       " 'valid_pair_entity_ratio_at_0.9': 0.34573304157549234,\n",
       " 'valid_precision_at_0.3': 0.26651480637813213,\n",
       " 'valid_precision_at_0.5': 0.6133333333333333,\n",
       " 'valid_precision_at_0.7': 0.7923076923076923,\n",
       " 'valid_precision_at_0.9': 0.8924050632911392,\n",
       " 'valid_recall_at_0.3': 1.0,\n",
       " 'valid_recall_at_0.5': 0.9829059829059829,\n",
       " 'valid_recall_at_0.7': 0.8803418803418803,\n",
       " 'valid_recall_at_0.9': 0.6025641025641025}"
      ]
     },
     "execution_count": 16,
     "metadata": {},
     "output_type": "execute_result"
    }
   ],
   "source": [
    "from entity_embed import validate_best\n",
    "\n",
    "validate_best(trainer)"
   ]
  },
  {
   "cell_type": "markdown",
   "metadata": {},
   "source": [
    "## Testing"
   ]
  },
  {
   "cell_type": "code",
   "execution_count": 17,
   "metadata": {},
   "outputs": [
    {
     "data": {
      "application/vnd.jupyter.widget-view+json": {
<<<<<<< HEAD
       "model_id": "206dc61190034ef6bb6a8e1b2577413c",
=======
       "model_id": "e1affea2efe54ece87695c434280d2ac",
>>>>>>> f2b19d80
       "version_major": 2,
       "version_minor": 0
      },
      "text/plain": [
       "HBox(children=(HTML(value='Testing'), FloatProgress(value=1.0, bar_style='info', layout=Layout(flex='2'), max=…"
      ]
     },
     "metadata": {},
     "output_type": "display_data"
    },
    {
     "name": "stdout",
     "output_type": "stream",
     "text": [
      "\n"
     ]
    },
    {
     "data": {
      "text/plain": [
       "[{'test_f1_at_0.3': 0.4152617568766637,\n",
       "  'test_f1_at_0.5': 0.7240829346092504,\n",
       "  'test_f1_at_0.7': 0.832,\n",
       "  'test_f1_at_0.9': 0.7684729064039408,\n",
       "  'test_pair_entity_ratio_at_0.3': 1.9370932754880694,\n",
       "  'test_pair_entity_ratio_at_0.5': 0.8524945770065075,\n",
       "  'test_pair_entity_ratio_at_0.7': 0.5770065075921909,\n",
       "  'test_pair_entity_ratio_at_0.9': 0.37310195227765725,\n",
       "  'test_precision_at_0.3': 0.2620380739081747,\n",
       "  'test_precision_at_0.5': 0.5776081424936387,\n",
       "  'test_precision_at_0.7': 0.7819548872180451,\n",
       "  'test_precision_at_0.9': 0.9069767441860465,\n",
       "  'test_recall_at_0.3': 1.0,\n",
       "  'test_recall_at_0.5': 0.9700854700854701,\n",
       "  'test_recall_at_0.7': 0.8888888888888888,\n",
       "  'test_recall_at_0.9': 0.6666666666666666}]"
      ]
     },
     "execution_count": 17,
     "metadata": {},
     "output_type": "execute_result"
    }
   ],
   "source": [
    "trainer.test(ckpt_path='best', verbose=False)"
   ]
  },
  {
   "cell_type": "markdown",
   "metadata": {},
   "source": [
    "## Testing manually "
   ]
  },
  {
   "cell_type": "code",
   "execution_count": 22,
   "metadata": {},
   "outputs": [
    {
     "data": {
      "application/vnd.jupyter.widget-view+json": {
<<<<<<< HEAD
       "model_id": "23520661e96d46a0ab585367ab7e2959",
=======
       "model_id": "a79d54dbcf7a47f3976a4f7d1231dd2c",
>>>>>>> f2b19d80
       "version_major": 2,
       "version_minor": 0
      },
      "text/plain": [
       "HBox(children=(HTML(value='# batch embedding'), FloatProgress(value=0.0, max=29.0), HTML(value='')))"
      ]
     },
     "metadata": {},
     "output_type": "display_data"
    },
    {
     "name": "stdout",
     "output_type": "stream",
     "text": [
      "\n"
     ]
    }
   ],
   "source": [
    "from entity_embed.data_utils.utils import id_pairs_to_cluster_mapping_and_dict, cluster_dict_to_filtered_row_dict\n",
    "\n",
    "__, test_cluster_dict = id_pairs_to_cluster_mapping_and_dict(benchmark.test_true_pair_set)\n",
    "test_row_dict = cluster_dict_to_filtered_row_dict(benchmark.row_dict, test_cluster_dict)\n",
    "test_left_vector_dict, test_right_vector_dict = model.predict(\n",
    "    row_dict=test_row_dict,\n",
    "    left_id_set={id_ for id_, row in test_row_dict.items() if row['__source'] == 'left'},\n",
    "    right_id_set={id_ for id_, row in test_row_dict.items() if row['__source'] == 'right'},\n",
    "    batch_size=16\n",
    ")"
   ]
  },
  {
   "cell_type": "code",
   "execution_count": 23,
   "metadata": {},
   "outputs": [],
   "source": [
    "embedding_size = model.blocker_net.embedding_size"
   ]
  },
  {
   "cell_type": "code",
   "execution_count": 24,
   "metadata": {},
   "outputs": [],
   "source": [
    "assert (len(test_left_vector_dict) + len(test_right_vector_dict)) == len(test_row_dict)"
   ]
  },
  {
   "cell_type": "code",
   "execution_count": 25,
   "metadata": {
    "scrolled": true
   },
   "outputs": [
    {
     "name": "stdout",
     "output_type": "stream",
     "text": [
<<<<<<< HEAD
      "CPU times: user 240 ms, sys: 0 ns, total: 240 ms\n",
      "Wall time: 35.6 ms\n"
=======
      "CPU times: user 291 ms, sys: 0 ns, total: 291 ms\n",
      "Wall time: 44.3 ms\n"
>>>>>>> f2b19d80
     ]
    }
   ],
   "source": [
    "%%time\n",
    "\n",
    "from entity_embed import ANNLinkageIndex\n",
    "\n",
    "ann_index = ANNLinkageIndex(embedding_size=embedding_size)\n",
    "ann_index.insert_vector_dict(left_vector_dict=test_left_vector_dict, right_vector_dict=test_right_vector_dict)\n",
    "ann_index.build()"
   ]
  },
  {
   "cell_type": "code",
   "execution_count": 26,
   "metadata": {},
   "outputs": [
    {
     "name": "stdout",
     "output_type": "stream",
     "text": [
<<<<<<< HEAD
      "CPU times: user 270 ms, sys: 0 ns, total: 270 ms\n",
      "Wall time: 31.7 ms\n"
=======
      "CPU times: user 265 ms, sys: 0 ns, total: 265 ms\n",
      "Wall time: 29.6 ms\n"
>>>>>>> f2b19d80
     ]
    }
   ],
   "source": [
    "%%time\n",
    "\n",
    "sim_threshold = 0.7\n",
    "found_pair_set = ann_index.search_pairs(\n",
    "    k=ann_k,\n",
    "    sim_threshold=sim_threshold,\n",
    "    left_vector_dict=test_left_vector_dict,\n",
    "    right_vector_dict=test_right_vector_dict,\n",
    ")"
   ]
  },
  {
   "cell_type": "code",
   "execution_count": 27,
   "metadata": {},
   "outputs": [
    {
     "data": {
      "text/plain": [
       "0.5770065075921909"
      ]
     },
     "execution_count": 27,
     "metadata": {},
     "output_type": "execute_result"
    }
   ],
   "source": [
    "from entity_embed.evaluation import pair_entity_ratio\n",
    "\n",
    "pair_entity_ratio(len(found_pair_set), len(test_row_dict))"
   ]
  },
  {
   "cell_type": "code",
   "execution_count": 30,
   "metadata": {},
   "outputs": [
    {
     "data": {
      "text/plain": [
       "(0.7819548872180451, 0.8888888888888888)"
      ]
     },
     "execution_count": 30,
     "metadata": {},
     "output_type": "execute_result"
    }
   ],
   "source": [
    "from entity_embed.evaluation import precision_and_recall, f1_score\n",
    "\n",
    "precision, recall = precision_and_recall(found_pair_set, benchmark.test_true_pair_set)\n",
    "precision, recall"
   ]
  },
  {
   "cell_type": "code",
   "execution_count": 31,
   "metadata": {},
   "outputs": [
    {
     "data": {
      "text/plain": [
       "0.832"
      ]
     },
     "execution_count": 31,
     "metadata": {},
     "output_type": "execute_result"
    }
   ],
   "source": [
    "f1_score(precision, recall)"
   ]
  },
  {
   "cell_type": "code",
   "execution_count": 35,
   "metadata": {},
   "outputs": [
    {
     "data": {
      "text/plain": [
       "58"
      ]
     },
     "execution_count": 35,
     "metadata": {},
     "output_type": "execute_result"
    }
   ],
   "source": [
    "false_positives = list(found_pair_set - benchmark.test_true_pair_set)\n",
    "len(false_positives)"
   ]
  },
  {
   "cell_type": "code",
   "execution_count": 36,
   "metadata": {},
   "outputs": [
    {
     "data": {
      "text/plain": [
       "26"
      ]
     },
     "execution_count": 36,
     "metadata": {},
     "output_type": "execute_result"
    }
   ],
   "source": [
    "false_negatives = list(benchmark.test_true_pair_set - found_pair_set)\n",
    "len(false_negatives)"
   ]
  },
  {
   "cell_type": "code",
   "execution_count": 37,
   "metadata": {},
   "outputs": [],
   "source": [
    "cos_similarity = lambda a, b: np.dot(a, b)"
   ]
  },
  {
   "cell_type": "code",
   "execution_count": 39,
   "metadata": {
    "scrolled": true
   },
   "outputs": [
    {
     "data": {
      "text/plain": [
<<<<<<< HEAD
       "(0.6632249,\n",
       " {'id': 17,\n",
       "  'title': 'upg sgms 1000 incremental node',\n",
       "  'manufacturer': 'sonic - systems - inc .',\n",
       "  'price': '',\n",
       "  '__source': 'left'},\n",
       " {'id': 3347,\n",
       "  'title': 'sonicwall gms 1000n - incremental lic upg',\n",
       "  'manufacturer': 'sonic - systems - inc .',\n",
       "  'price': '62920 . 89',\n",
       "  '__source': 'right'})"
=======
       "(0.4858476,\n",
       " {'id': 866,\n",
       "  'title': 'system care professional',\n",
       "  'manufacturer': 'avanquest',\n",
       "  'price': '49 . 95',\n",
       "  'source': 'left'},\n",
       " {'id': 1566,\n",
       "  'title': 'avanquest usa llc system care professional',\n",
       "  'manufacturer': '',\n",
       "  'price': '43 . 32',\n",
       "  'source': 'right'})"
>>>>>>> f2b19d80
      ]
     },
     "metadata": {},
     "output_type": "display_data"
    },
    {
     "data": {
      "text/plain": [
<<<<<<< HEAD
       "(0.59192604,\n",
=======
       "(0.69045776,\n",
>>>>>>> f2b19d80
       " {'id': 395,\n",
       "  'title': 'world history ( win / mac ) ( jewel case )',\n",
       "  'manufacturer': 'fogware publishing',\n",
       "  'price': '9 . 99',\n",
       "  '__source': 'left'},\n",
       " {'id': 4269,\n",
       "  'title': 'high school world history ( pc / mac ) fogware',\n",
       "  'manufacturer': '',\n",
       "  'price': '9 . 99',\n",
       "  '__source': 'right'})"
      ]
     },
     "metadata": {},
     "output_type": "display_data"
    },
    {
     "data": {
      "text/plain": [
<<<<<<< HEAD
       "(0.43140906,\n",
       " {'id': 207,\n",
       "  'title': 'crystal reports 11 professional full product french',\n",
       "  'manufacturer': 'business objects',\n",
       "  'price': '909 . 66',\n",
       "  '__source': 'left'},\n",
       " {'id': 2888,\n",
       "  'title': 'crystal reports xi professional edition complete package',\n",
       "  'manufacturer': '',\n",
       "  'price': '537 . 57',\n",
       "  '__source': 'right'})"
=======
       "(0.6412056,\n",
       " {'id': 1206,\n",
       "  'title': 'contentbarrier x4 10 . 4 single user ( mac )',\n",
       "  'manufacturer': 'intego',\n",
       "  'price': '49 . 99',\n",
       "  'source': 'left'},\n",
       " {'id': 1900,\n",
       "  'title': 'intego contentbarrier x4 10 . 4',\n",
       "  'manufacturer': '',\n",
       "  'price': '54 . 99',\n",
       "  'source': 'right'})"
>>>>>>> f2b19d80
      ]
     },
     "metadata": {},
     "output_type": "display_data"
    },
    {
     "data": {
      "text/plain": [
<<<<<<< HEAD
       "(0.24009395,\n",
       " {'id': 1206,\n",
       "  'title': 'contentbarrier x4 10 . 4 single user ( mac )',\n",
       "  'manufacturer': 'intego',\n",
       "  'price': '49 . 99',\n",
       "  '__source': 'left'},\n",
       " {'id': 1900,\n",
       "  'title': 'intego contentbarrier x4 10 . 4',\n",
       "  'manufacturer': '',\n",
       "  'price': '54 . 99',\n",
       "  '__source': 'right'})"
=======
       "(0.51732856,\n",
       " {'id': 345,\n",
       "  'title': 'portfolio media kit be syst recovery 7 . 0 win small business ed',\n",
       "  'manufacturer': 'symantec',\n",
       "  'price': '50 . 0',\n",
       "  'source': 'left'},\n",
       " {'id': 2883,\n",
       "  'title': 'symantec 11859201 be sys recovery 7 . 0 win sbs ed media cd m / l',\n",
       "  'manufacturer': '',\n",
       "  'price': '31 . 98',\n",
       "  'source': 'right'})"
>>>>>>> f2b19d80
      ]
     },
     "metadata": {},
     "output_type": "display_data"
    },
    {
     "data": {
      "text/plain": [
<<<<<<< HEAD
       "(0.41482356,\n",
=======
       "(0.5302396,\n",
>>>>>>> f2b19d80
       " {'id': 1360,\n",
       "  'title': 'dragon naturally speaking standard v9',\n",
       "  'manufacturer': 'nuance - communications - inc .',\n",
       "  'price': '99 . 99',\n",
       "  '__source': 'left'},\n",
       " {'id': 1973,\n",
       "  'title': 'nuance communications inc . dragon ns standard v9',\n",
       "  'manufacturer': 'nuance - communications - inc .',\n",
       "  'price': '92 . 51',\n",
       "  '__source': 'right'})"
      ]
     },
     "metadata": {},
     "output_type": "display_data"
    },
    {
     "data": {
      "text/plain": [
<<<<<<< HEAD
       "(0.54197437,\n",
       " {'id': 1190,\n",
       "  'title': 'punch ! professional home design',\n",
       "  'manufacturer': 'punch ! software',\n",
       "  'price': '89 . 99',\n",
       "  '__source': 'left'},\n",
       " {'id': 3789,\n",
       "  'title': 'punch software 14100 punch ! home design suite professional architectural 1 user ( s ) pc',\n",
       "  'manufacturer': '',\n",
       "  'price': '59 . 97',\n",
       "  '__source': 'right'})"
=======
       "(0.64657986,\n",
       " {'id': 404,\n",
       "  'title': 'cosmi rom07524 print perfect business cards dvd',\n",
       "  'manufacturer': 'cosmi',\n",
       "  'price': '',\n",
       "  'source': 'left'},\n",
       " {'id': 4253,\n",
       "  'title': 'print perfect business cards dvd ( pc ) cosmi',\n",
       "  'manufacturer': '',\n",
       "  'price': '29 . 99',\n",
       "  'source': 'right'})"
>>>>>>> f2b19d80
      ]
     },
     "metadata": {},
     "output_type": "display_data"
    },
    {
     "data": {
      "text/plain": [
<<<<<<< HEAD
       "(0.6443167,\n",
       " {'id': 161,\n",
       "  'title': 'gods : lands of infinity special edition',\n",
       "  'manufacturer': 'strategy first',\n",
       "  'price': '29 . 99',\n",
       "  '__source': 'left'},\n",
       " {'id': 2854,\n",
       "  'title': 'gods : lands of infinity spec',\n",
       "  'manufacturer': '',\n",
       "  'price': '16 . 99',\n",
       "  '__source': 'right'})"
=======
       "(0.63293105,\n",
       " {'id': 726,\n",
       "  'title': 'simply put software data eliminator',\n",
       "  'manufacturer': 'simply - put - software',\n",
       "  'price': '',\n",
       "  'source': 'left'},\n",
       " {'id': 4151,\n",
       "  'title': 'simply put software llc de905 - s data elminator ( win 95 98 me nt 2000 xp )',\n",
       "  'manufacturer': 'simply - put - software',\n",
       "  'price': '34 . 97',\n",
       "  'source': 'right'})"
>>>>>>> f2b19d80
      ]
     },
     "metadata": {},
     "output_type": "display_data"
    },
    {
     "data": {
      "text/plain": [
<<<<<<< HEAD
       "(0.45422035,\n",
       " {'id': 273,\n",
       "  'title': 'quickbooks credit card processing kit 3 . 0',\n",
       "  'manufacturer': 'intuit',\n",
       "  'price': '39 . 95',\n",
       "  '__source': 'left'},\n",
       " {'id': 1371,\n",
       "  'title': 'qb credit card kit 3 . 0',\n",
       "  'manufacturer': 'intuit',\n",
       "  'price': '25 . 99',\n",
       "  '__source': 'right'})"
=======
       "(0.62741977,\n",
       " {'id': 812,\n",
       "  'title': 'extensis smartscale 1 - user pxe - 11433 )',\n",
       "  'manufacturer': 'extensis corporation',\n",
       "  'price': '',\n",
       "  'source': 'left'},\n",
       " {'id': 4160,\n",
       "  'title': 'onone software pxe - 11433 pxl smartscale elect 1 - user english mac / win',\n",
       "  'manufacturer': 'onone software',\n",
       "  'price': '158 . 99',\n",
       "  'source': 'right'})"
>>>>>>> f2b19d80
      ]
     },
     "metadata": {},
     "output_type": "display_data"
    },
    {
     "data": {
      "text/plain": [
<<<<<<< HEAD
       "(0.23871167,\n",
       " {'id': 726,\n",
       "  'title': 'simply put software data eliminator',\n",
       "  'manufacturer': 'simply - put - software',\n",
       "  'price': '',\n",
       "  '__source': 'left'},\n",
       " {'id': 4151,\n",
       "  'title': 'simply put software llc de905 - s data elminator ( win 95 98 me nt 2000 xp )',\n",
       "  'manufacturer': 'simply - put - software',\n",
       "  'price': '34 . 97',\n",
       "  '__source': 'right'})"
=======
       "(0.6501619,\n",
       " {'id': 168,\n",
       "  'title': 'autodesk discreet combustion 4 windows )',\n",
       "  'manufacturer': 'autodesk',\n",
       "  'price': '',\n",
       "  'source': 'left'},\n",
       " {'id': 3527,\n",
       "  'title': 'autodesk combustion 4 . 0 compositing software win compositing software',\n",
       "  'manufacturer': '',\n",
       "  'price': '889 . 0',\n",
       "  'source': 'right'})"
>>>>>>> f2b19d80
      ]
     },
     "metadata": {},
     "output_type": "display_data"
    },
    {
     "data": {
      "text/plain": [
<<<<<<< HEAD
       "(0.1845403,\n",
       " {'id': 812,\n",
       "  'title': 'extensis smartscale 1 - user pxe - 11433 )',\n",
       "  'manufacturer': 'extensis corporation',\n",
       "  'price': '',\n",
       "  '__source': 'left'},\n",
       " {'id': 4160,\n",
       "  'title': 'onone software pxe - 11433 pxl smartscale elect 1 - user english mac / win',\n",
       "  'manufacturer': 'onone software',\n",
       "  'price': '158 . 99',\n",
       "  '__source': 'right'})"
=======
       "(0.6109418,\n",
       " {'id': 97,\n",
       "  'title': 'tournament poker 2005',\n",
       "  'manufacturer': 'eagle games',\n",
       "  'price': '20 . 99',\n",
       "  'source': 'left'},\n",
       " {'id': 3000,\n",
       "  'title': \"eagle games egl 150 tournament poker no limit texas hold ' em\",\n",
       "  'manufacturer': 'eagle games',\n",
       "  'price': '7 . 95',\n",
       "  'source': 'right'})"
>>>>>>> f2b19d80
      ]
     },
     "metadata": {},
     "output_type": "display_data"
    }
   ],
   "source": [
    "for (id_left, id_right) in false_negatives[:10]:\n",
    "    display(\n",
    "        (\n",
    "            cos_similarity(test_left_vector_dict[id_left], test_right_vector_dict[id_right]),\n",
    "            test_row_dict[id_left], test_row_dict[id_right]\n",
    "        )\n",
    "    )"
   ]
  }
 ],
 "metadata": {
  "kernelspec": {
   "display_name": "Python 3",
   "language": "python",
   "name": "python3"
  },
  "language_info": {
   "codemirror_mode": {
    "name": "ipython",
    "version": 3
   },
   "file_extension": ".py",
   "mimetype": "text/x-python",
   "name": "python",
   "nbconvert_exporter": "python",
   "pygments_lexer": "ipython3",
   "version": "3.8.6"
  }
 },
 "nbformat": 4,
 "nbformat_minor": 4
}<|MERGE_RESOLUTION|>--- conflicted
+++ resolved
@@ -46,32 +46,14 @@
    "metadata": {},
    "outputs": [
     {
-<<<<<<< HEAD
      "name": "stderr",
-=======
-     "data": {
-      "application/vnd.jupyter.widget-view+json": {
-       "model_id": "85523a648d8646c8b8470f0750ce2c25",
-       "version_major": 2,
-       "version_minor": 0
-      },
-      "text/plain": [
-       "HBox(children=(HTML(value=''), FloatProgress(value=0.0, max=4589.0), HTML(value='')))"
-      ]
-     },
-     "metadata": {},
-     "output_type": "display_data"
-    },
-    {
-     "name": "stdout",
->>>>>>> f2b19d80
      "output_type": "stream",
      "text": [
-      "19:10:20 INFO:Extracting Amazon-Google...\n",
-      "19:10:20 INFO:Reading Amazon-Google row_dict...\n",
-      "19:10:20 INFO:Reading Amazon-Google train.csv...\n",
-      "19:10:20 INFO:Reading Amazon-Google valid.csv...\n",
-      "19:10:20 INFO:Reading Amazon-Google test.csv...\n"
+      "14:20:23 INFO:Extracting Amazon-Google...\n",
+      "14:20:23 INFO:Reading Amazon-Google row_dict...\n",
+      "14:20:23 INFO:Reading Amazon-Google train.csv...\n",
+      "14:20:23 INFO:Reading Amazon-Google valid.csv...\n",
+      "14:20:23 INFO:Reading Amazon-Google test.csv...\n"
      ]
     },
     {
@@ -116,11 +98,7 @@
     {
      "data": {
       "application/vnd.jupyter.widget-view+json": {
-<<<<<<< HEAD
-       "model_id": "15e360e7c608484dae19488fe40bc7f8",
-=======
-       "model_id": "041b3d6b3ca947c2b2312c1001e65c26",
->>>>>>> f2b19d80
+       "model_id": "4b656adfa279494385ca6aaf90b7876a",
        "version_major": 2,
        "version_minor": 0
       },
@@ -232,40 +210,24 @@
      "name": "stderr",
      "output_type": "stream",
      "text": [
-<<<<<<< HEAD
-      "19:10:20 INFO:Loading vectors from .vector_cache/wiki.en.vec.pt\n",
-      "19:10:23 INFO:For attr=manufacturer, computing actual max_str_len\n",
-      "19:10:23 INFO:actual_max_str_len=15 must be pair to enable NN pooling. Updating to 16\n",
-      "19:10:23 INFO:For attr=manufacturer, using actual_max_str_len=16\n",
-      "19:10:23 INFO:For attr=price, computing actual max_str_len\n",
-      "19:10:23 INFO:actual_max_str_len=11 must be pair to enable NN pooling. Updating to 12\n",
-      "19:10:23 INFO:For attr=price, using actual_max_str_len=12\n"
-=======
-      "17:11:29 INFO:For attr=title, computing actual max_str_len\n",
-      "17:11:29 INFO:For attr=title, using actual_max_str_len=26\n",
-      "17:11:29 INFO:Loading vectors from .vector_cache/wiki.en.vec.pt\n",
-      "17:11:33 INFO:For attr=manufacturer, computing actual max_str_len\n",
-      "17:11:33 INFO:actual_max_str_len=15 must be pair to enable NN pooling. Updating to 16\n",
-      "17:11:33 INFO:For attr=manufacturer, using actual_max_str_len=16\n",
-      "17:11:33 INFO:For attr=price, computing actual max_str_len\n",
-      "17:11:33 INFO:actual_max_str_len=11 must be pair to enable NN pooling. Updating to 12\n",
-      "17:11:33 INFO:For attr=price, using actual_max_str_len=12\n"
->>>>>>> f2b19d80
+      "14:20:24 INFO:For attr=title, computing actual max_str_len\n",
+      "14:20:24 INFO:For attr=title, using actual_max_str_len=26\n",
+      "14:20:24 INFO:Loading vectors from .vector_cache/wiki.en.vec.pt\n",
+      "14:20:27 INFO:For attr=manufacturer, computing actual max_str_len\n",
+      "14:20:27 INFO:actual_max_str_len=15 must be pair to enable NN pooling. Updating to 16\n",
+      "14:20:27 INFO:For attr=manufacturer, using actual_max_str_len=16\n",
+      "14:20:27 INFO:For attr=price, computing actual max_str_len\n",
+      "14:20:27 INFO:actual_max_str_len=11 must be pair to enable NN pooling. Updating to 12\n",
+      "14:20:27 INFO:For attr=price, using actual_max_str_len=12\n"
      ]
     },
     {
      "data": {
       "text/plain": [
-<<<<<<< HEAD
-       "{'title': NumericalizeInfo(field_type=<FieldType.SEMANTIC_MULTITOKEN: 'semantic_multitoken'>, tokenizer='entity_embed.data_utils.numericalizer.default_tokenizer', alphabet=['0', '1', '2', '3', '4', '5', '6', '7', '8', '9', 'a', 'b', 'c', 'd', 'e', 'f', 'g', 'h', 'i', 'j', 'k', 'l', 'm', 'n', 'o', 'p', 'q', 'r', 's', 't', 'u', 'v', 'w', 'x', 'y', 'z', '!', '\"', '#', '$', '%', '&', \"'\", '(', ')', '*', '+', ',', '-', '.', '/', ':', ';', '<', '=', '>', '?', '@', '[', '\\\\', ']', '^', '_', '`', '{', '|', '}', '~', ' '], max_str_len=None, vocab=<torchtext.vocab.Vocab object at 0x7f0bf8136dc0>, n_channels=8, embed_dropout_p=0.2, use_attention=True, use_mask=True),\n",
-       " 'manufacturer': NumericalizeInfo(field_type=<FieldType.MULTITOKEN: 'multitoken'>, tokenizer='entity_embed.data_utils.numericalizer.default_tokenizer', alphabet=['0', '1', '2', '3', '4', '5', '6', '7', '8', '9', 'a', 'b', 'c', 'd', 'e', 'f', 'g', 'h', 'i', 'j', 'k', 'l', 'm', 'n', 'o', 'p', 'q', 'r', 's', 't', 'u', 'v', 'w', 'x', 'y', 'z', '!', '\"', '#', '$', '%', '&', \"'\", '(', ')', '*', '+', ',', '-', '.', '/', ':', ';', '<', '=', '>', '?', '@', '[', '\\\\', ']', '^', '_', '`', '{', '|', '}', '~', ' '], max_str_len=16, vocab=None, n_channels=8, embed_dropout_p=0.2, use_attention=True, use_mask=True),\n",
-       " 'price': NumericalizeInfo(field_type=<FieldType.STRING: 'string'>, tokenizer='entity_embed.data_utils.numericalizer.default_tokenizer', alphabet=['0', '1', '2', '3', '4', '5', '6', '7', '8', '9', 'a', 'b', 'c', 'd', 'e', 'f', 'g', 'h', 'i', 'j', 'k', 'l', 'm', 'n', 'o', 'p', 'q', 'r', 's', 't', 'u', 'v', 'w', 'x', 'y', 'z', '!', '\"', '#', '$', '%', '&', \"'\", '(', ')', '*', '+', ',', '-', '.', '/', ':', ';', '<', '=', '>', '?', '@', '[', '\\\\', ']', '^', '_', '`', '{', '|', '}', '~', ' '], max_str_len=12, vocab=None, n_channels=8, embed_dropout_p=0.2, use_attention=True, use_mask=False)}"
-=======
-       "{'title': NumericalizeInfo(attr='title', field_type=<FieldType.MULTITOKEN: 'multitoken'>, tokenizer='entity_embed.data_utils.numericalizer.default_tokenizer', alphabet=['0', '1', '2', '3', '4', '5', '6', '7', '8', '9', 'a', 'b', 'c', 'd', 'e', 'f', 'g', 'h', 'i', 'j', 'k', 'l', 'm', 'n', 'o', 'p', 'q', 'r', 's', 't', 'u', 'v', 'w', 'x', 'y', 'z', '!', '\"', '#', '$', '%', '&', \"'\", '(', ')', '*', '+', ',', '-', '.', '/', ':', ';', '<', '=', '>', '?', '@', '[', '\\\\', ']', '^', '_', '`', '{', '|', '}', '~', ' '], max_str_len=26, vocab=None, n_channels=8, embed_dropout_p=0.2, use_attention=True, use_mask=True),\n",
-       " 'semantic_title': NumericalizeInfo(attr='title', field_type=<FieldType.SEMANTIC_MULTITOKEN: 'semantic_multitoken'>, tokenizer='entity_embed.data_utils.numericalizer.default_tokenizer', alphabet=['0', '1', '2', '3', '4', '5', '6', '7', '8', '9', 'a', 'b', 'c', 'd', 'e', 'f', 'g', 'h', 'i', 'j', 'k', 'l', 'm', 'n', 'o', 'p', 'q', 'r', 's', 't', 'u', 'v', 'w', 'x', 'y', 'z', '!', '\"', '#', '$', '%', '&', \"'\", '(', ')', '*', '+', ',', '-', '.', '/', ':', ';', '<', '=', '>', '?', '@', '[', '\\\\', ']', '^', '_', '`', '{', '|', '}', '~', ' '], max_str_len=None, vocab=<torchtext.vocab.Vocab object at 0x7f73b04fb940>, n_channels=8, embed_dropout_p=0.2, use_attention=True, use_mask=True),\n",
-       " 'manufacturer': NumericalizeInfo(attr='manufacturer', field_type=<FieldType.MULTITOKEN: 'multitoken'>, tokenizer='entity_embed.data_utils.numericalizer.default_tokenizer', alphabet=['0', '1', '2', '3', '4', '5', '6', '7', '8', '9', 'a', 'b', 'c', 'd', 'e', 'f', 'g', 'h', 'i', 'j', 'k', 'l', 'm', 'n', 'o', 'p', 'q', 'r', 's', 't', 'u', 'v', 'w', 'x', 'y', 'z', '!', '\"', '#', '$', '%', '&', \"'\", '(', ')', '*', '+', ',', '-', '.', '/', ':', ';', '<', '=', '>', '?', '@', '[', '\\\\', ']', '^', '_', '`', '{', '|', '}', '~', ' '], max_str_len=16, vocab=None, n_channels=8, embed_dropout_p=0.2, use_attention=True, use_mask=True),\n",
-       " 'price': NumericalizeInfo(attr='price', field_type=<FieldType.STRING: 'string'>, tokenizer='entity_embed.data_utils.numericalizer.default_tokenizer', alphabet=['0', '1', '2', '3', '4', '5', '6', '7', '8', '9', 'a', 'b', 'c', 'd', 'e', 'f', 'g', 'h', 'i', 'j', 'k', 'l', 'm', 'n', 'o', 'p', 'q', 'r', 's', 't', 'u', 'v', 'w', 'x', 'y', 'z', '!', '\"', '#', '$', '%', '&', \"'\", '(', ')', '*', '+', ',', '-', '.', '/', ':', ';', '<', '=', '>', '?', '@', '[', '\\\\', ']', '^', '_', '`', '{', '|', '}', '~', ' '], max_str_len=12, vocab=None, n_channels=8, embed_dropout_p=0.2, use_attention=True, use_mask=True)}"
->>>>>>> f2b19d80
+       "{'title': NumericalizeInfo(source_attr='title', field_type=<FieldType.MULTITOKEN: 'multitoken'>, tokenizer='entity_embed.data_utils.numericalizer.default_tokenizer', alphabet=['0', '1', '2', '3', '4', '5', '6', '7', '8', '9', 'a', 'b', 'c', 'd', 'e', 'f', 'g', 'h', 'i', 'j', 'k', 'l', 'm', 'n', 'o', 'p', 'q', 'r', 's', 't', 'u', 'v', 'w', 'x', 'y', 'z', '!', '\"', '#', '$', '%', '&', \"'\", '(', ')', '*', '+', ',', '-', '.', '/', ':', ';', '<', '=', '>', '?', '@', '[', '\\\\', ']', '^', '_', '`', '{', '|', '}', '~', ' '], max_str_len=26, vocab=None, n_channels=8, embed_dropout_p=0.2, use_attention=True, use_mask=True),\n",
+       " 'semantic_title': NumericalizeInfo(source_attr='title', field_type=<FieldType.SEMANTIC_MULTITOKEN: 'semantic_multitoken'>, tokenizer='entity_embed.data_utils.numericalizer.default_tokenizer', alphabet=['0', '1', '2', '3', '4', '5', '6', '7', '8', '9', 'a', 'b', 'c', 'd', 'e', 'f', 'g', 'h', 'i', 'j', 'k', 'l', 'm', 'n', 'o', 'p', 'q', 'r', 's', 't', 'u', 'v', 'w', 'x', 'y', 'z', '!', '\"', '#', '$', '%', '&', \"'\", '(', ')', '*', '+', ',', '-', '.', '/', ':', ';', '<', '=', '>', '?', '@', '[', '\\\\', ']', '^', '_', '`', '{', '|', '}', '~', ' '], max_str_len=None, vocab=<torchtext.vocab.Vocab object at 0x7f3718f9a6d0>, n_channels=8, embed_dropout_p=0.2, use_attention=True, use_mask=True),\n",
+       " 'manufacturer': NumericalizeInfo(source_attr='manufacturer', field_type=<FieldType.MULTITOKEN: 'multitoken'>, tokenizer='entity_embed.data_utils.numericalizer.default_tokenizer', alphabet=['0', '1', '2', '3', '4', '5', '6', '7', '8', '9', 'a', 'b', 'c', 'd', 'e', 'f', 'g', 'h', 'i', 'j', 'k', 'l', 'm', 'n', 'o', 'p', 'q', 'r', 's', 't', 'u', 'v', 'w', 'x', 'y', 'z', '!', '\"', '#', '$', '%', '&', \"'\", '(', ')', '*', '+', ',', '-', '.', '/', ':', ';', '<', '=', '>', '?', '@', '[', '\\\\', ']', '^', '_', '`', '{', '|', '}', '~', ' '], max_str_len=16, vocab=None, n_channels=8, embed_dropout_p=0.2, use_attention=True, use_mask=True),\n",
+       " 'price': NumericalizeInfo(source_attr='price', field_type=<FieldType.STRING: 'string'>, tokenizer='entity_embed.data_utils.numericalizer.default_tokenizer', alphabet=['0', '1', '2', '3', '4', '5', '6', '7', '8', '9', 'a', 'b', 'c', 'd', 'e', 'f', 'g', 'h', 'i', 'j', 'k', 'l', 'm', 'n', 'o', 'p', 'q', 'r', 's', 't', 'u', 'v', 'w', 'x', 'y', 'z', '!', '\"', '#', '$', '%', '&', \"'\", '(', ')', '*', '+', ',', '-', '.', '/', ':', ';', '<', '=', '>', '?', '@', '[', '\\\\', ']', '^', '_', '`', '{', '|', '}', '~', ' '], max_str_len=12, vocab=None, n_channels=8, embed_dropout_p=0.2, use_attention=True, use_mask=True)}"
       ]
      },
      "execution_count": 10,
@@ -328,15 +290,9 @@
      "name": "stderr",
      "output_type": "stream",
      "text": [
-<<<<<<< HEAD
-      "19:10:23 INFO:GPU available: True, used: True\n",
-      "19:10:23 INFO:TPU available: None, using: 0 TPU cores\n",
-      "19:10:23 INFO:LOCAL_RANK: 0 - CUDA_VISIBLE_DEVICES: [0]\n"
-=======
-      "17:11:33 INFO:GPU available: True, used: True\n",
-      "17:11:33 INFO:TPU available: None, using: 0 TPU cores\n",
-      "17:11:33 INFO:LOCAL_RANK: 0 - CUDA_VISIBLE_DEVICES: [0]\n"
->>>>>>> f2b19d80
+      "14:20:27 INFO:GPU available: True, used: True\n",
+      "14:20:27 INFO:TPU available: None, using: 0 TPU cores\n",
+      "14:20:27 INFO:LOCAL_RANK: 0 - CUDA_VISIBLE_DEVICES: [0]\n"
      ]
     }
    ],
@@ -373,11 +329,7 @@
      "name": "stderr",
      "output_type": "stream",
      "text": [
-<<<<<<< HEAD
-      "19:10:25 INFO:\n",
-=======
-      "17:11:35 INFO:\n",
->>>>>>> f2b19d80
+      "14:20:29 INFO:\n",
       "  | Name        | Type       | Params\n",
       "-------------------------------------------\n",
       "0 | blocker_net | BlockerNet | 7.4 M \n",
@@ -406,21 +358,13 @@
      "name": "stderr",
      "output_type": "stream",
      "text": [
-<<<<<<< HEAD
-      "19:10:26 WARNING:true_pair_set has 82 less elements than transitive_true_pair_set. This means there are transitive true pairs not included in true_pair_set.\n"
-=======
-      "17:11:36 WARNING:true_pair_set has 82 less elements than transitive_true_pair_set. This means there are transitive true pairs not included in true_pair_set.\n"
->>>>>>> f2b19d80
+      "14:20:30 WARNING:true_pair_set has 82 less elements than transitive_true_pair_set. This means there are transitive true pairs not included in true_pair_set.\n"
      ]
     },
     {
      "data": {
       "application/vnd.jupyter.widget-view+json": {
-<<<<<<< HEAD
-       "model_id": "c112f36b95f8418f9cbbe3a967c61577",
-=======
-       "model_id": "92868940a203442e997432ae27a9b1a2",
->>>>>>> f2b19d80
+       "model_id": "6b83125ef2324102bc0e217125e37634",
        "version_major": 2,
        "version_minor": 0
       },
@@ -1077,10 +1021,10 @@
     {
      "data": {
       "text/plain": [
-       "{'title': 0.40408724546432495,\n",
-       " 'semantic_title': 0.35267871618270874,\n",
-       " 'manufacturer': 0.1278088092803955,\n",
-       " 'price': 0.11543220281600952}"
+       "{'title': 0.4040873646736145,\n",
+       " 'semantic_title': 0.35267874598503113,\n",
+       " 'manufacturer': 0.12780876457691193,\n",
+       " 'price': 0.11543218046426773}"
       ]
      },
      "execution_count": 15,
@@ -1144,11 +1088,7 @@
     {
      "data": {
       "application/vnd.jupyter.widget-view+json": {
-<<<<<<< HEAD
-       "model_id": "206dc61190034ef6bb6a8e1b2577413c",
-=======
-       "model_id": "e1affea2efe54ece87695c434280d2ac",
->>>>>>> f2b19d80
+       "model_id": "145169973f354eeb8cf171b277a2369d",
        "version_major": 2,
        "version_minor": 0
       },
@@ -1205,17 +1145,13 @@
   },
   {
    "cell_type": "code",
-   "execution_count": 22,
+   "execution_count": 18,
    "metadata": {},
    "outputs": [
     {
      "data": {
       "application/vnd.jupyter.widget-view+json": {
-<<<<<<< HEAD
-       "model_id": "23520661e96d46a0ab585367ab7e2959",
-=======
-       "model_id": "a79d54dbcf7a47f3976a4f7d1231dd2c",
->>>>>>> f2b19d80
+       "model_id": "886303af52a84fefa7f878ad5ba8f47c",
        "version_major": 2,
        "version_minor": 0
       },
@@ -1249,7 +1185,7 @@
   },
   {
    "cell_type": "code",
-   "execution_count": 23,
+   "execution_count": 19,
    "metadata": {},
    "outputs": [],
    "source": [
@@ -1258,7 +1194,7 @@
   },
   {
    "cell_type": "code",
-   "execution_count": 24,
+   "execution_count": 20,
    "metadata": {},
    "outputs": [],
    "source": [
@@ -1267,7 +1203,7 @@
   },
   {
    "cell_type": "code",
-   "execution_count": 25,
+   "execution_count": 21,
    "metadata": {
     "scrolled": true
    },
@@ -1276,13 +1212,8 @@
      "name": "stdout",
      "output_type": "stream",
      "text": [
-<<<<<<< HEAD
-      "CPU times: user 240 ms, sys: 0 ns, total: 240 ms\n",
-      "Wall time: 35.6 ms\n"
-=======
-      "CPU times: user 291 ms, sys: 0 ns, total: 291 ms\n",
-      "Wall time: 44.3 ms\n"
->>>>>>> f2b19d80
+      "CPU times: user 573 ms, sys: 0 ns, total: 573 ms\n",
+      "Wall time: 68.5 ms\n"
      ]
     }
    ],
@@ -1298,20 +1229,15 @@
   },
   {
    "cell_type": "code",
-   "execution_count": 26,
+   "execution_count": 22,
    "metadata": {},
    "outputs": [
     {
      "name": "stdout",
      "output_type": "stream",
      "text": [
-<<<<<<< HEAD
-      "CPU times: user 270 ms, sys: 0 ns, total: 270 ms\n",
-      "Wall time: 31.7 ms\n"
-=======
-      "CPU times: user 265 ms, sys: 0 ns, total: 265 ms\n",
-      "Wall time: 29.6 ms\n"
->>>>>>> f2b19d80
+      "CPU times: user 251 ms, sys: 0 ns, total: 251 ms\n",
+      "Wall time: 33 ms\n"
      ]
     }
    ],
@@ -1329,7 +1255,7 @@
   },
   {
    "cell_type": "code",
-   "execution_count": 27,
+   "execution_count": 23,
    "metadata": {},
    "outputs": [
     {
@@ -1338,7 +1264,7 @@
        "0.5770065075921909"
       ]
      },
-     "execution_count": 27,
+     "execution_count": 23,
      "metadata": {},
      "output_type": "execute_result"
     }
@@ -1351,7 +1277,7 @@
   },
   {
    "cell_type": "code",
-   "execution_count": 30,
+   "execution_count": 24,
    "metadata": {},
    "outputs": [
     {
@@ -1360,7 +1286,7 @@
        "(0.7819548872180451, 0.8888888888888888)"
       ]
      },
-     "execution_count": 30,
+     "execution_count": 24,
      "metadata": {},
      "output_type": "execute_result"
     }
@@ -1374,7 +1300,7 @@
   },
   {
    "cell_type": "code",
-   "execution_count": 31,
+   "execution_count": 25,
    "metadata": {},
    "outputs": [
     {
@@ -1383,7 +1309,7 @@
        "0.832"
       ]
      },
-     "execution_count": 31,
+     "execution_count": 25,
      "metadata": {},
      "output_type": "execute_result"
     }
@@ -1394,7 +1320,7 @@
   },
   {
    "cell_type": "code",
-   "execution_count": 35,
+   "execution_count": 26,
    "metadata": {},
    "outputs": [
     {
@@ -1403,7 +1329,7 @@
        "58"
       ]
      },
-     "execution_count": 35,
+     "execution_count": 26,
      "metadata": {},
      "output_type": "execute_result"
     }
@@ -1415,7 +1341,7 @@
   },
   {
    "cell_type": "code",
-   "execution_count": 36,
+   "execution_count": 27,
    "metadata": {},
    "outputs": [
     {
@@ -1424,7 +1350,7 @@
        "26"
       ]
      },
-     "execution_count": 36,
+     "execution_count": 27,
      "metadata": {},
      "output_type": "execute_result"
     }
@@ -1436,7 +1362,7 @@
   },
   {
    "cell_type": "code",
-   "execution_count": 37,
+   "execution_count": 28,
    "metadata": {},
    "outputs": [],
    "source": [
@@ -1445,7 +1371,7 @@
   },
   {
    "cell_type": "code",
-   "execution_count": 39,
+   "execution_count": 29,
    "metadata": {
     "scrolled": true
    },
@@ -1453,44 +1379,26 @@
     {
      "data": {
       "text/plain": [
-<<<<<<< HEAD
-       "(0.6632249,\n",
-       " {'id': 17,\n",
-       "  'title': 'upg sgms 1000 incremental node',\n",
-       "  'manufacturer': 'sonic - systems - inc .',\n",
-       "  'price': '',\n",
-       "  '__source': 'left'},\n",
-       " {'id': 3347,\n",
-       "  'title': 'sonicwall gms 1000n - incremental lic upg',\n",
-       "  'manufacturer': 'sonic - systems - inc .',\n",
-       "  'price': '62920 . 89',\n",
-       "  '__source': 'right'})"
-=======
-       "(0.4858476,\n",
+       "(0.48584753,\n",
        " {'id': 866,\n",
        "  'title': 'system care professional',\n",
        "  'manufacturer': 'avanquest',\n",
        "  'price': '49 . 95',\n",
-       "  'source': 'left'},\n",
+       "  '__source': 'left'},\n",
        " {'id': 1566,\n",
        "  'title': 'avanquest usa llc system care professional',\n",
        "  'manufacturer': '',\n",
        "  'price': '43 . 32',\n",
-       "  'source': 'right'})"
->>>>>>> f2b19d80
-      ]
-     },
-     "metadata": {},
-     "output_type": "display_data"
-    },
-    {
-     "data": {
-      "text/plain": [
-<<<<<<< HEAD
-       "(0.59192604,\n",
-=======
-       "(0.69045776,\n",
->>>>>>> f2b19d80
+       "  '__source': 'right'})"
+      ]
+     },
+     "metadata": {},
+     "output_type": "display_data"
+    },
+    {
+     "data": {
+      "text/plain": [
+       "(0.6904577,\n",
        " {'id': 395,\n",
        "  'title': 'world history ( win / mac ) ( jewel case )',\n",
        "  'manufacturer': 'fogware publishing',\n",
@@ -1509,41 +1417,7 @@
     {
      "data": {
       "text/plain": [
-<<<<<<< HEAD
-       "(0.43140906,\n",
-       " {'id': 207,\n",
-       "  'title': 'crystal reports 11 professional full product french',\n",
-       "  'manufacturer': 'business objects',\n",
-       "  'price': '909 . 66',\n",
-       "  '__source': 'left'},\n",
-       " {'id': 2888,\n",
-       "  'title': 'crystal reports xi professional edition complete package',\n",
-       "  'manufacturer': '',\n",
-       "  'price': '537 . 57',\n",
-       "  '__source': 'right'})"
-=======
-       "(0.6412056,\n",
-       " {'id': 1206,\n",
-       "  'title': 'contentbarrier x4 10 . 4 single user ( mac )',\n",
-       "  'manufacturer': 'intego',\n",
-       "  'price': '49 . 99',\n",
-       "  'source': 'left'},\n",
-       " {'id': 1900,\n",
-       "  'title': 'intego contentbarrier x4 10 . 4',\n",
-       "  'manufacturer': '',\n",
-       "  'price': '54 . 99',\n",
-       "  'source': 'right'})"
->>>>>>> f2b19d80
-      ]
-     },
-     "metadata": {},
-     "output_type": "display_data"
-    },
-    {
-     "data": {
-      "text/plain": [
-<<<<<<< HEAD
-       "(0.24009395,\n",
+       "(0.6412057,\n",
        " {'id': 1206,\n",
        "  'title': 'contentbarrier x4 10 . 4 single user ( mac )',\n",
        "  'manufacturer': 'intego',\n",
@@ -1554,32 +1428,34 @@
        "  'manufacturer': '',\n",
        "  'price': '54 . 99',\n",
        "  '__source': 'right'})"
-=======
-       "(0.51732856,\n",
+      ]
+     },
+     "metadata": {},
+     "output_type": "display_data"
+    },
+    {
+     "data": {
+      "text/plain": [
+       "(0.5173285,\n",
        " {'id': 345,\n",
        "  'title': 'portfolio media kit be syst recovery 7 . 0 win small business ed',\n",
        "  'manufacturer': 'symantec',\n",
        "  'price': '50 . 0',\n",
-       "  'source': 'left'},\n",
+       "  '__source': 'left'},\n",
        " {'id': 2883,\n",
        "  'title': 'symantec 11859201 be sys recovery 7 . 0 win sbs ed media cd m / l',\n",
        "  'manufacturer': '',\n",
        "  'price': '31 . 98',\n",
-       "  'source': 'right'})"
->>>>>>> f2b19d80
-      ]
-     },
-     "metadata": {},
-     "output_type": "display_data"
-    },
-    {
-     "data": {
-      "text/plain": [
-<<<<<<< HEAD
-       "(0.41482356,\n",
-=======
-       "(0.5302396,\n",
->>>>>>> f2b19d80
+       "  '__source': 'right'})"
+      ]
+     },
+     "metadata": {},
+     "output_type": "display_data"
+    },
+    {
+     "data": {
+      "text/plain": [
+       "(0.53023946,\n",
        " {'id': 1360,\n",
        "  'title': 'dragon naturally speaking standard v9',\n",
        "  'manufacturer': 'nuance - communications - inc .',\n",
@@ -1598,107 +1474,26 @@
     {
      "data": {
       "text/plain": [
-<<<<<<< HEAD
-       "(0.54197437,\n",
-       " {'id': 1190,\n",
-       "  'title': 'punch ! professional home design',\n",
-       "  'manufacturer': 'punch ! software',\n",
-       "  'price': '89 . 99',\n",
-       "  '__source': 'left'},\n",
-       " {'id': 3789,\n",
-       "  'title': 'punch software 14100 punch ! home design suite professional architectural 1 user ( s ) pc',\n",
-       "  'manufacturer': '',\n",
-       "  'price': '59 . 97',\n",
-       "  '__source': 'right'})"
-=======
-       "(0.64657986,\n",
+       "(0.6465797,\n",
        " {'id': 404,\n",
        "  'title': 'cosmi rom07524 print perfect business cards dvd',\n",
        "  'manufacturer': 'cosmi',\n",
        "  'price': '',\n",
-       "  'source': 'left'},\n",
+       "  '__source': 'left'},\n",
        " {'id': 4253,\n",
        "  'title': 'print perfect business cards dvd ( pc ) cosmi',\n",
        "  'manufacturer': '',\n",
        "  'price': '29 . 99',\n",
-       "  'source': 'right'})"
->>>>>>> f2b19d80
-      ]
-     },
-     "metadata": {},
-     "output_type": "display_data"
-    },
-    {
-     "data": {
-      "text/plain": [
-<<<<<<< HEAD
-       "(0.6443167,\n",
-       " {'id': 161,\n",
-       "  'title': 'gods : lands of infinity special edition',\n",
-       "  'manufacturer': 'strategy first',\n",
-       "  'price': '29 . 99',\n",
-       "  '__source': 'left'},\n",
-       " {'id': 2854,\n",
-       "  'title': 'gods : lands of infinity spec',\n",
-       "  'manufacturer': '',\n",
-       "  'price': '16 . 99',\n",
        "  '__source': 'right'})"
-=======
-       "(0.63293105,\n",
-       " {'id': 726,\n",
-       "  'title': 'simply put software data eliminator',\n",
-       "  'manufacturer': 'simply - put - software',\n",
-       "  'price': '',\n",
-       "  'source': 'left'},\n",
-       " {'id': 4151,\n",
-       "  'title': 'simply put software llc de905 - s data elminator ( win 95 98 me nt 2000 xp )',\n",
-       "  'manufacturer': 'simply - put - software',\n",
-       "  'price': '34 . 97',\n",
-       "  'source': 'right'})"
->>>>>>> f2b19d80
-      ]
-     },
-     "metadata": {},
-     "output_type": "display_data"
-    },
-    {
-     "data": {
-      "text/plain": [
-<<<<<<< HEAD
-       "(0.45422035,\n",
-       " {'id': 273,\n",
-       "  'title': 'quickbooks credit card processing kit 3 . 0',\n",
-       "  'manufacturer': 'intuit',\n",
-       "  'price': '39 . 95',\n",
-       "  '__source': 'left'},\n",
-       " {'id': 1371,\n",
-       "  'title': 'qb credit card kit 3 . 0',\n",
-       "  'manufacturer': 'intuit',\n",
-       "  'price': '25 . 99',\n",
-       "  '__source': 'right'})"
-=======
-       "(0.62741977,\n",
-       " {'id': 812,\n",
-       "  'title': 'extensis smartscale 1 - user pxe - 11433 )',\n",
-       "  'manufacturer': 'extensis corporation',\n",
-       "  'price': '',\n",
-       "  'source': 'left'},\n",
-       " {'id': 4160,\n",
-       "  'title': 'onone software pxe - 11433 pxl smartscale elect 1 - user english mac / win',\n",
-       "  'manufacturer': 'onone software',\n",
-       "  'price': '158 . 99',\n",
-       "  'source': 'right'})"
->>>>>>> f2b19d80
-      ]
-     },
-     "metadata": {},
-     "output_type": "display_data"
-    },
-    {
-     "data": {
-      "text/plain": [
-<<<<<<< HEAD
-       "(0.23871167,\n",
+      ]
+     },
+     "metadata": {},
+     "output_type": "display_data"
+    },
+    {
+     "data": {
+      "text/plain": [
+       "(0.63293093,\n",
        " {'id': 726,\n",
        "  'title': 'simply put software data eliminator',\n",
        "  'manufacturer': 'simply - put - software',\n",
@@ -1709,29 +1504,15 @@
        "  'manufacturer': 'simply - put - software',\n",
        "  'price': '34 . 97',\n",
        "  '__source': 'right'})"
-=======
-       "(0.6501619,\n",
-       " {'id': 168,\n",
-       "  'title': 'autodesk discreet combustion 4 windows )',\n",
-       "  'manufacturer': 'autodesk',\n",
-       "  'price': '',\n",
-       "  'source': 'left'},\n",
-       " {'id': 3527,\n",
-       "  'title': 'autodesk combustion 4 . 0 compositing software win compositing software',\n",
-       "  'manufacturer': '',\n",
-       "  'price': '889 . 0',\n",
-       "  'source': 'right'})"
->>>>>>> f2b19d80
-      ]
-     },
-     "metadata": {},
-     "output_type": "display_data"
-    },
-    {
-     "data": {
-      "text/plain": [
-<<<<<<< HEAD
-       "(0.1845403,\n",
+      ]
+     },
+     "metadata": {},
+     "output_type": "display_data"
+    },
+    {
+     "data": {
+      "text/plain": [
+       "(0.62741995,\n",
        " {'id': 812,\n",
        "  'title': 'extensis smartscale 1 - user pxe - 11433 )',\n",
        "  'manufacturer': 'extensis corporation',\n",
@@ -1742,19 +1523,44 @@
        "  'manufacturer': 'onone software',\n",
        "  'price': '158 . 99',\n",
        "  '__source': 'right'})"
-=======
+      ]
+     },
+     "metadata": {},
+     "output_type": "display_data"
+    },
+    {
+     "data": {
+      "text/plain": [
+       "(0.65016204,\n",
+       " {'id': 168,\n",
+       "  'title': 'autodesk discreet combustion 4 windows )',\n",
+       "  'manufacturer': 'autodesk',\n",
+       "  'price': '',\n",
+       "  '__source': 'left'},\n",
+       " {'id': 3527,\n",
+       "  'title': 'autodesk combustion 4 . 0 compositing software win compositing software',\n",
+       "  'manufacturer': '',\n",
+       "  'price': '889 . 0',\n",
+       "  '__source': 'right'})"
+      ]
+     },
+     "metadata": {},
+     "output_type": "display_data"
+    },
+    {
+     "data": {
+      "text/plain": [
        "(0.6109418,\n",
        " {'id': 97,\n",
        "  'title': 'tournament poker 2005',\n",
        "  'manufacturer': 'eagle games',\n",
        "  'price': '20 . 99',\n",
-       "  'source': 'left'},\n",
+       "  '__source': 'left'},\n",
        " {'id': 3000,\n",
        "  'title': \"eagle games egl 150 tournament poker no limit texas hold ' em\",\n",
        "  'manufacturer': 'eagle games',\n",
        "  'price': '7 . 95',\n",
-       "  'source': 'right'})"
->>>>>>> f2b19d80
+       "  '__source': 'right'})"
       ]
      },
      "metadata": {},
